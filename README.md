--- conflicted
+++ resolved
@@ -20,16 +20,12 @@
  
 ###
 
-<<<<<<< HEAD
-Step 1: Start the monerod on testnet
-=======
 Step 1: Start monerod on testnet
->>>>>>> 98dd90d3
+
 ```bash
 monerod --testnet --detach
 ```
 
-<<<<<<< HEAD
 Step 2: Start monero-wallet-rpc
 ```bash
 monero-wallet-rpc --testnet --rpc-bind-port 28080 --disable-rpc-login --wallet-file /path/walletfile
@@ -38,8 +34,3 @@
 Step 3: Edit example.php with your the IP address of monerod and monero-wallet-rpc (use `127.0.0.1:28081` and `127.0.0.1:28080`, respectively, for testnet)
 
 Step 4: Open your browser with your IP address of local webserver (*eg.* XMPP, Apache/Apache2, NGINX, *etc.*) and execute example.php.  If everything has been set up correctly, information from your Monero daemon and wallet will be displayed
-=======
-Step 2: Edit `example.php` with your ip (`127.0.0.1` for localhost) and port of your monerod (in the example it's `127.0.0.1:28080`)
-
-Step 3: Open your browser with the IP address of XMPP, apache or NGINX server (or just "localhost") and execute example.php.  If everything has been set up correctly, it will print information from your Monero daemon
->>>>>>> 98dd90d3
