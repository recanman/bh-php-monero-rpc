<?php
/**
 *
 * monerophp/walletRPC
 *
 * A class for making calls to monero-wallet-rpc using PHP
 * https://github.com/monero-integrations/monerophp
 *
 * Using work from
 *   CryptoChangements [Monero_RPC] <bW9uZXJv@gmail.com> (https://github.com/cryptochangements34)
 *   Serhack [Monero Integrations] <nico@serhack.me> (https://serhack.me)
 *   TheKoziTwo [xmr-integration] <thekozitwo@gmail.com>
 *   Kacper Rowinski [jsonRPCClient] <krowinski@implix.com>
 *
 * @author     Monero Integrations Team <support@monerointegrations.com> (https://github.com/monero-integrations)
 * @copyright  2018
 * @license    MIT
 *
 * ============================================================================
 *
 * // See example.php for more examples
 *
 * // Initialize class
 * $walletRPC = new walletRPC();
 *
 * // Examples:
 * $address = $walletRPC->get_address();
 * $signed = $walletRPC->sign('The Times 03/Jan/2009 Chancellor on brink of second bailout for banks');
 *
 */

require_once('jsonRPCClient.php');

class walletRPC
{
  private $client;

  private $protocol;
  private $host;
  private $port;
  private $url;
  private $user;
  private $password;

  /**
   *
   * Start a connection with the Monero wallet RPC interface (monero-wallet-rpc)
   *
   * @param  string  $host      monero-wallet-rpc hostname               (optional)
   * @param  int     $port      monero-wallet-rpc port                   (optional)
   * @param  string  $protocol  monero-wallet-rpc protocol (eg. 'http')  (optional)
   * @param  string  $user      monero-wallet-rpc username               (optional)
   * @param  string  $password  monero-wallet-rpc passphrase             (optional)
   *
   */
  function __construct ($host = '127.0.0.1', $port = 18083, $protocol = 'http', $user = null, $password = null)
  {
    $this->host = $host;
    $this->port = $port;
    $this->protocol = $protocol;
    $this->user = $user;
    $this->password = $password;

    $this->url = $protocol.'://'.$host.':'.$port.'/json_rpc';
    $this->client = new jsonRPCClient($this->url, $this->user, $this->password);
  }

  /**
   *
   * Execute command via jsonRPCClient
   *
   * @param  string  $method  RPC method to call
   * @param  object  $params  Parameters to to pass  (optional)
   *
   * @return string  Call result
   *
   */
  private function _run($method, $params = null)
  {
    $result = $this->client->_run($method, $params);
    return $result;
  }

  /**
   *
   * Print JSON object (for API)
   *
   * @param  object  $json  JSON object to print
   *
   * @return none
   *
   */
  public function _print($json)
  {
    echo json_encode($json, JSON_PRETTY_PRINT | JSON_UNESCAPED_UNICODE | JSON_UNESCAPED_SLASHES);
  }

  /**
   *
   * Convert from moneroj to tacoshi (piconero)
   *
   * @param  number  $method  Amount (in monero) to transform to tacoshi (piconero)  (optional)
   *
   * @return number
   *
   */
  public function _transform($amount = 0)
  {
    //
    return $amount * 1000000000000;
  }

  /**
   *
   * Look up an account's balance
   *
   * @param  number  $account_index  Index of account to look up  (optional)
   *
   * @return object  Example: {
   *   "balance": 140000000000,
   *   "unlocked_balance": 50000000000
   * }
   *
   */
  public function get_balance($account_index = 0)
  {
    $params = array('account_index' => $account_index);
    return $this->_run('get_balance', $params);
  }

  /**
   *
   * Alias of get_balance()
   *
   */
  public function getbalance($account_index = 0)
  {
    return $this->get_balance($account_index);
  }

  /**
   *
   * Look up wallet address(es)
   *
   * @param  number  $account_index  Index of account to look up     (optional)
   * @param  number  $address_index  Index of subaddress to look up  (optional)
   *
   * @return object  Example: {
   *   "address": "A2XE6ArhRkVZqepY2DQ5QpW8p8P2dhDQLhPJ9scSkW6q9aYUHhrhXVvE8sjg7vHRx2HnRv53zLQH4ATSiHHrDzcSFqHpARF",
   *   "addresses": [
   *     {
   *       "address": "A2XE6ArhRkVZqepY2DQ5QpW8p8P2dhDQLhPJ9scSkW6q9aYUHhrhXVvE8sjg7vHRx2HnRv53zLQH4ATSiHHrDzcSFqHpARF",
   *       "address_index": 0,
   *       "label": "Primary account",
   *       "used": true
   *     }, {
   *       "address": "Bh3ttLbjGFnVGCeGJF1HgVh4DfCaBNpDt7PQAgsC2GFug7WKskgfbTmB6e7UupyiijiHDQPmDC7wSCo9eLoGgbAFJQaAaDS",
   *       "address_index": 1,
   *       "label": "",
   *       "used": true
   *     }
   *   ]
   * }
   *
   */
  public function get_address($account_index = 0, $address_index = 0)
  {
    $params = array('account_index' => $account_index, 'address_index' => $address_index);
    return $this->_run('get_address', $params);
  }

  /**
   *
   * Alias of get_address()
   *
   * @param  number  $account_index  Index of account to look up     (optional)
   * @param  number  $address_index  Index of subaddress to look up  (optional)
   *
   * @return object  Example: {
   *   "address": "427ZuEhNJQRXoyJAeEoBaNW56ScQaLXyyQWgxeRL9KgAUhVzkvfiELZV7fCPBuuB2CGuJiWFQjhnhhwiH1FsHYGQGaDsaBA"
   * }
   *
   */
  public function getaddress($account_index = 0, $address_index = 0)
  {
    return $this->get_address($account_index = 0, $address_index = 0);
  }

  /**
   *
   * Create a new subaddress
   *
   * @param  number  $account_index  The subaddress account index
   * @param  string  $label          A label to apply to the new subaddress
   *
   * @return object  Example: {
   *   "address": "Bh3ttLbjGFnVGCeGJF1HgVh4DfCaBNpDt7PQAgsC2GFug7WKskgfbTmB6e7UupyiijiHDQPmDC7wSCo9eLoGgbAFJQaAaDS"
   *   "address_index": 1
   * }
   *
   */
  public function create_address($account_index = 0, $label = '')
  {
    $params = array('account_index' => $account_index, 'label' => $label);
    $create_address_method = $this->_run('create_address', $params);

    $save = $this->store(); // Save wallet state after subaddress creation

    return $create_address_method;
  }

  /**
   *
   * Label a subaddress
   *
   * @param  number  The index of the subaddress to label
   * @param  string  The label to apply
   *
   * @return none
   *
   */
  public function label_address($index, $label)
  {
    $params = array('index' => $index ,'label' => $label);
    return $this->_run('label_address', $params);
  }

  /**
   *
   * Look up wallet accounts
   *
   * @param  none
   *
   * @return object  Example: {
   *   "subaddress_accounts": {
   *     "0": {
   *       "account_index": 0,
   *       "balance": 2808597352948771,
   *       "base_address": "A2XE6ArhRkVZqepY2DQ5QpW8p8P2dhDQLhPJ9scSkW6q9aYUHhrhXVvE8sjg7vHRx2HnRv53zLQH4ATSiHHrDzcSFqHpARF",
   *       "label": "Primary account",
   *       "tag": "",
   *       "unlocked_balance": 2717153096298162
   *     },
   *     "1": {
   *       "account_index": 1,
   *       "balance": 0,
   *       "base_address": "BcXKsfrvffKYVoNGN4HUFfaruAMRdk5DrLZDmJBnYgXrTFrXyudn81xMj7rsmU5P9dX56kRZGqSaigUxUYoaFETo9gfDKx5",
   *       "label": "Secondary account",
   *       "tag": "",
   *       "unlocked_balance": 0
   *    },
   *    "total_balance": 2808597352948771,
   *    "total_unlocked_balance": 2717153096298162
   * }
   *
   */
  public function get_accounts()
  {
    return $this->_run('get_accounts');
  }

  /**
   *
   * Create a new account
   *
   * @param  string  $label  Label to apply to new account
   *
   * @return none
   *
   */
  public function create_account($label = '')
  {
    $params = array('label' => $label);
    $create_account_method = $this->_run('create_account', $params);

    $save = $this->store(); // Save wallet state after account creation

    return $create_account_method;
  }

  /**
   *
   * Label an account
   *
   * @param  number $account_index  Index of account to label
   * @param  string $label          Label to apply
   *
   * @return none
   *
   */
  public function label_account($account_index, $label)
  {
    $params = array('account_index' => $account_index, 'label' => $label);
    $label_account_method = $this->_run('label_account', $params);

    $save = $this->store(); // Save wallet state after account label

    return $label_account_method;
  }

  /**
   *
   * Look up account tags
   *
   * @param  none
   *
   * @return object  Example: {
   *   "account_tags": {
   *     "0": {
   *       "accounts": {
   *         "0": 0,
   *         "1": 1
   *       },
   *       "label": "",
   *       "tag": "Example tag"
   *     }
   *   }
   * }
   *
   */
  public function get_account_tags()
  {
    return $this->_run('get_account_tags');
  }

  /**
   *
   * Tag accounts
   *
   * @param  array   $accounts  The indices of the accounts to tag
   * @param  string  $tag       Tag to apply
   *
   * @return none
   *
   */
  public function tag_accounts($accounts, $tag)
  {
    $params = array('accounts' => $accounts, 'tag' => $tag);
    $tag_accounts_method = $this->_run('tag_accounts', $params);

    $save = $this->store(); // Save wallet state after account tagginng

    return $tag_accounts_method;
  }

  /**
   *
   * Untag accounts
   *
   * @param  array   $accounts  The indices of the accounts to untag
   *
   * @return none
   *
   */
  public function untag_accounts($accounts)
  {
    $params = array('accounts' => $accounts);
    $untag_accounts_method = $this->_run('untag_accounts', $params);

    $save = $this->store(); // Save wallet state after untagging accounts

    return $untag_accounts_method;
  }

  /**
   *
   * Describe a tag
   *
   * @param  string  $tag          Tag to describe
   * @param  string  $description  Description to apply to tag
   *
   * @return object  Example: {
   *   // TODO example
   * }
   *
   */
  public function set_account_tag_description($tag, $description)
  {
    $params = array('tag' => $tag, 'description' => $description);
    $set_account_tag_description_method = $this->_run('set_account_tag_description', $params);

    $save = $this->store(); // Save wallet state after describing tag

    return $set_account_tag_description_method;
  }

  /**
   *
   * Look up how many blocks are in the longest chain known to the wallet
   *
   * @param  none
   *
   * @return object  Example: {
   *   "height": 994310
   * }
   *
   */
  public function get_height()
  {
    return $this->_run('get_height');
  }

  /**
   *
   * Alias of get_height()
   *
   */
  public function getheight()
  {
    return $this->get_height();
  }

  /**
   *
   * Send monero
   * Parameters can be passed in individually (as listed below) or as an object/dictionary (as listed at bottom)
   * To send to multiple recipients, use the object/dictionary (bottom) format and pass an array of recipient addresses and amount arrays in the destinations field (as in "destinations = [['amount' => 1, 'address' => ...], ['amount' => 2, 'address' => ...]]")
   *
   * @param  string   $amount           Amount of monero to send
   * @param  string   $address          Address to receive funds
   * @param  string   $payment_id       Payment ID                                                (optional)
   * @param  number   $mixin            Mixin number (ringsize - 1)                               (optional)
   * @param  number   $account_index    Account to send from                                      (optional)
   * @param  string   $subaddr_indices  Comma-separeted list of subaddress indices to spend from  (optional)
   * @param  number   $priority         Transaction priority                                      (optional)
   * @param  number   $unlock_time      UNIX time or block height to unlock output                (optional)
   * @param  boolean  $do_not_relay     Do not relay transaction                                  (optional)
   *
   *   OR
   *
   * @param  object  $params            Array containing any of the options listed above, where only amount and address or a destionarions array are required
   *
   * @return object  Example: {
   *   "amount": "1000000000000",
   *   "fee": "1000020000",
   *   "tx_hash": "c60a64ddae46154a75af65544f73a7064911289a7760be8fb5390cb57c06f2db",
   *   "tx_key": "805abdb3882d9440b6c80490c2d6b95a79dbc6d1b05e514131a91768e8040b04"
   * }
   *
   */
  public function transfer($amount, $address = '', $payment_id = '', $mixin = 6, $account_index = 0, $subaddr_indices = '', $priority = 2, $unlock_time = 0, $do_not_relay = false)
  {
    if (is_array($amount)) { // Parameters passed in as object/dictionary
      $params = $amount;

      if (array_key_exists('destinations', $params)) {
        $destinations = $params['destinations'];

        if (!is_array($destinations)) {
          throw new Exception('Error: destinations must be an array');
        }

        foreach ($destinations as $destination) {
          if (array_key_exists('amount', $destinations[$destination])) {
            $destinations[$destination]['amount'] = $this->_transform($destinations[$destination]['amount']);
          } else {
            throw new Exception('Error: Amount required');
          }
          if (!array_key_exists('address', $destinations[$destination])) {
            throw new Exception('Error: Address required');
          }
        }
      } else {
        if (array_key_exists('amount', $params)) {
          $amount = $params['amount'];
        } else {
          throw new Exception('Error: Amount required');
        }
        if (array_key_exists('address', $params)) {
          $address = $params['address'];
        } else {
          throw new Exception('Error: Address required');
        }
        $destinations = array(array('amount' => $this->_transform($amount), 'address' => $address));
      }
      if (array_key_exists('payment_id', $params)) {
        $payment_id = $params['payment_id'];
      }
      if (array_key_exists('mixin', $params)) {
        $mixin = $params['mixin'];
      }
      if (array_key_exists('account_index', $params)) {
        $account_index = $params['account_index'];
      }
      if (array_key_exists('subaddr_indices', $params)) {
        $subaddr_indices = $params['subaddr_indices'];
      }
      if (array_key_exists('priority', $params)) {
        $priority = $params['priority'];
      }
      if (array_key_exists('unlock_time', $params)) {
        $unlock_time = $params['unlock_time'];
      }
      if (array_key_exists('do_not_relay', $params)) {
        $do_not_relay = $params['do_not_relay'];
      }
    } else { // Legacy parameters used
      $destinations = array(array('amount' => $this->_transform($amount), 'address' => $address));
    }

    $params = array('destinations' => $destinations, 'mixin' => $mixin, 'get_tx_key' => true, 'payment_id' => $payment_id, 'account_index' => $account_index, 'subaddr_indices' => $subaddr_indices, 'priority' => $priority, 'do_not_relay' => $do_not_relay);
    $transfer_method = $this->_run('transfer', $params);

    $save = $this->store(); // Save wallet state after transfer

    return $transfer_method;
  }

  /**
   *
   * Same as transfer, but splits transfer into more than one transaction if necessary
   *
   */
  public function transfer_split($amount, $address = '', $payment_id = '', $mixin = 6, $account_index = 0, $subaddr_indices = '', $priority = 2, $unlock_time = 0, $do_not_relay = false)
  {
    if (is_array($amount)) { // Parameters passed in as object/dictionary
      $params = $amount;

      if (array_key_exists('destinations', $params)) {
        $destinations = $params['destinations'];

        if (!is_array($destinations)) {
          throw new Exception('Error: destinations must be an array');
        }

        foreach ($destinations as $destination) {
          if (array_key_exists('amount', $destinations[$destination])) {
            $destinations[$destination]['amount'] = $this->_transform($destinations[$destination]['amount']);
          } else {
            throw new Exception('Error: Amount required');
          }
          if (!array_key_exists('address', $destinations[$destination])) {
            throw new Exception('Error: Address required');
          }
        }
      } else {
        if (array_key_exists('amount', $params)) {
          $amount = $params['amount'];
        } else {
          throw new Exception('Error: Amount required');
        }
        if (array_key_exists('address', $params)) {
          $address = $params['address'];
        } else {
          throw new Exception('Error: Address required');
        }
        $destinations = array(array('amount' => $this->_transform($amount), 'address' => $address));
      }
      if (array_key_exists('mixin', $params)) {
        $mixin = $params['mixin'];
      }
      if (array_key_exists('payment_id', $params)) {
        $payment_id = $params['payment_id'];
      }
      if (array_key_exists('account_index', $params)) {
        $account_index = $params['account_index'];
      }
      if (array_key_exists('subaddr_indices', $params)) {
        $subaddr_indices = $params['subaddr_indices'];
      }
      if (array_key_exists('priority', $params)) {
        $priority = $params['priority'];
      }
      if (array_key_exists('unlock_time', $params)) {
        $unlock_time = $params['unlock_time'];
      }
      if (array_key_exists('unlock_time', $params)) {
        $unlock_time = $params['unlock_time'];
      }
      if (array_key_exists('do_not_relay', $params)) {
        $do_not_relay = $params['do_not_relay'];
      }
    } else { // Legacy parameters used
      $destinations = array(array('amount' => $this->_transform($amount), 'address' => $address));
    }

    $params = array('destinations' => $destinations, 'mixin' => $mixin, 'get_tx_key' => true, 'account_index' => $account_index, 'subaddr_indices' => $subaddr_indices, 'payment_id' => $payment_id, 'priority' => $priority, 'unlock_time' => $unlock_time, 'do_not_relay' => $do_not_relay);
    $transfer_method = $this->_run('transfer_split', $params);

    $save = $this->store(); // Save wallet state after transfer

    return $transfer_method;
  }

  /**
   *
   * Send all dust outputs back to the wallet
   *
   * @param  none
   *
   * @return object  Example: {
   *   // TODO example
   * }
   *
   */
  public function sweep_dust()
  {
    return $this->_run('sweep_dust');
  }

  /**
   *
   * Send all unmixable outputs back to the wallet
   *
   * @param  none
   *
   * @return object  Example: {
   *   // TODO example
   * }
   *
   */
  public function sweep_unmixable()
  {
    return $this->_run('sweep_unmixable');
  }

  /**
   *
   * Send all unlocked outputs from an account to an address
   *
   * @param  string   $address          Address to receive funds
   * @param  string   $subaddr_indices  Comma-seperated list of subaddress indices to sweep  (optional)
   * @param  number   $account_index    Index of the account to sweep                        (optional)
   * @param  string   $payment_id       Payment ID                                           (optional)
   * @param  number   $mixin            Mixin number (ringsize - 1)                          (optional)
   * @param  number   $priority         Payment ID                                           (optional)
   * @param  number   $below_amount     Only send outputs below this amount                  (optional)
   * @param  number   $unlock_time      UNIX time or block height to unlock output           (optional)
   * @param  boolean  $do_not_relay     Do not relay transaction                             (optional)
   *
   *   OR
   *
   * @param  object  $params            Array containing any of the options listed above, where only address is required
   *
   * @return object  Example: {
   *   "amount": "1000000000000",
   *   "fee": "1000020000",
   *   "tx_hash": "c60a64ddae46154a75af65544f73a7064911289a7760be8fb5390cb57c06f2db",
   *   "tx_key": "805abdb3882d9440b6c80490c2d6b95a79dbc6d1b05e514131a91768e8040b04"
   * }
   *
   */
  public function sweep_all($address, $subaddr_indices = '', $account_index = 0, $payment_id = '', $mixin = 6, $priority = 2, $below_amount = 0, $unlock_time = 0, $do_not_relay = false)
  {
    if (is_array($address)) { // Parameters passed in as object/dictionary
      $params = $address;

      if (array_key_exists('address', $params)) {
        $address = $params['address'];
      } else {
        throw new Exception('Error: Address required');
      }
      if (array_key_exists('subaddr_indices', $params)) {
        $subaddr_indices = $params['subaddr_indices'];
      }
      if (array_key_exists('account_index', $params)) {
        $account_index = $params['account_index'];
      }
      if (array_key_exists('payment_id', $params)) {
        $payment_id = $params['payment_id'];
      }
      if (array_key_exists('mixin', $params)) {
        $mixin = $params['mixin'];
      }
      if (array_key_exists('priority', $params)) {
        $priority = $params['priority'];
      }
      if (array_key_exists('below_amount', $params)) {
        $below_amount = $params['below_amount'];
      }
      if (array_key_exists('unlock_time', $params)) {
        $unlock_time = $params['unlock_time'];
      }
      if (array_key_exists('do_not_relay', $params)) {
        $do_not_relay = $params['do_not_relay'];
      }
    }

    $params = array('address' => $address, 'mixin' => $mixin, 'get_tx_key' => true, 'subaddr_indices' => $subaddr_indices, 'account_index' => $account_index, 'payment_id' => $payment_id, 'priority' => $priority, 'below_amount' => $this->_transform($below_amount), 'unlock_time' => $unlock_time, 'do_not_relay' => $do_not_relay);
    $sweep_all_method = $this->_run('sweep_all', $params);

    $save = $this->store(); // Save wallet state after transfer

    return $sweep_all_method;
  }

  /**
   *
   * Sweep a single key image to an address
   *
   * @param  string   $key_image     Key image to sweep
   * @param  string   $address       Address to receive funds
   * @param  string   $payment_id    Payment ID                                  (optional)
   * @param  number   $below_amount  Only send outputs below this amount         (optional)
   * @param  number   $mixin         Mixin number (ringsize - 1)                 (optional)
   * @param  number   $priority      Payment ID                                  (optional)
   * @param  number   $unlock_time   UNIX time or block height to unlock output  (optional)
   * @param  boolean  $do_not_relay  Do not relay transaction                    (optional)
   *
   *   OR
   *
   * @param  object  $params         Array containing any of the options listed above, where only address is required
   *
   * @return object  Example: {
   *   "amount": "1000000000000",
   *   "fee": "1000020000",
   *   "tx_hash": "c60a64ddae46154a75af65544f73a7064911289a7760be8fb5390cb57c06f2db",
   *   "tx_key": "805abdb3882d9440b6c80490c2d6b95a79dbc6d1b05e514131a91768e8040b04"
   * }
   *
   */
  public function sweep_single($key_image, $address, $payment_id = '', $mixin = 6, $priority = 2, $below_amount = 0, $unlock_time = 0, $do_not_relay = 0)
  {
    if (is_array($key_image)) { // Parameters passed in as object/dictionary
      $params = $key_image;

      if (array_key_exists('key_image', $params)) {
        $key_image = $params['key_image'];
      } else {
        throw new Exception('Error: Key image required');
      }
      if (array_key_exists('address', $params)) {
        $address = $params['address'];
      } else {
        throw new Exception('Error: Address required');
      }

      if (array_key_exists('payment_id', $params)) {
        $payment_id = $params['payment_id'];
      }
      if (array_key_exists('mixin', $params)) {
        $mixin = $params['mixin'];
      }
      if (array_key_exists('account_index', $params)) {
        $account_index = $params['account_index'];
      }
      if (array_key_exists('priority', $params)) {
        $priority = $params['priority'];
      }
      if (array_key_exists('unlock_time', $params)) {
        $unlock_time = $params['unlock_time'];
      }
      if (array_key_exists('unlock_time', $params)) {
        $unlock_time = $params['unlock_time'];
      }
      if (array_key_exists('below_amount', $params)) {
        $below_amount = $params['below_amount'];
      }
      if (array_key_exists('do_not_relay', $params)) {
        $do_not_relay = $params['do_not_relay'];
      }
    }

    $params = array('address' => $address, 'mixin' => $mixin, 'get_tx_key' => true, 'account_index' => $account_index, 'payment_id' => $payment_id, 'priority' => $priority, 'below_amount' => $this->_transform($below_amount), 'unlock_time' => $unlock_time, 'do_not_relay' => $do_not_relay);
    $sweep_single_method = $this->_run('sweep_single', $params);

    $save = $this->store(); // Save wallet state after transfer

    return $sweep_single_method;
  }

  /**
   *
   * Relay a transaction
   *
   * @param  string  $hex  Blob of transaction to relay
   *
   * @return object  // TODO example
   *
   */
  public function relay_tx($hex)
  {
    $params = array('hex' => $hex);
    $relay_tx_method = $this->_run('relay_tx_method', $params);

    $save = $this->store(); // Save wallet state after transaction relay

    return $this->_run('relay_tx');
  }

  /**
   *
   * Save wallet
   *
   * @param  none
   *
   * @return object  Example:
   *
   */
  public function store()
  {
    return $this->_run('store');
  }

  /**
   *
   * Look up incoming payments by payment ID
   *
   * @param  string  $payment_id  Payment ID to look up
   *
   * @return object  Example: {
   *   "payments": [{
   *     "amount": 10350000000000,
   *     "block_height": 994327,
   *     "payment_id": "4279257e0a20608e25dba8744949c9e1caff4fcdafc7d5362ecf14225f3d9030",
   *     "tx_hash": "c391089f5b1b02067acc15294e3629a463412af1f1ed0f354113dd4467e4f6c1",
   *     "unlock_time": 0
   *   }]
   * }
   *
   */
  public function get_payments($payment_id)
  {
    // $params = array('payment_id' => $payment_id); // does not work
    $params = [];
    $params['payment_id'] = $payment_id;
    return $this->_run('get_payments', $params);
  }

  /**
   *
   * Look up incoming payments by payment ID (or a list of payments IDs) from a given height
   *
   * @param  array   $payment_ids       Array of payment IDs to look up
   * @param  string  $min_block_height  Height to begin search
   *
   * @return object  Example: {
   *   "payments": [{
   *     "amount": 10350000000000,
   *     "block_height": 994327,
   *     "payment_id": "4279257e0a20608e25dba8744949c9e1caff4fcdafc7d5362ecf14225f3d9030",
   *     "tx_hash": "c391089f5b1b02067acc15294e3629a463412af1f1ed0f354113dd4467e4f6c1",
   *     "unlock_time": 0
   *   }]
   * }
   *
   */
  public function get_bulk_payments($payment_ids, $min_block_height)
  {
    // $params = array('payment_ids' => $payment_ids, 'min_block_height' => $min_block_height); // does not work
    $params = array('min_block_height' => $min_block_height); // does not work
    $params = [];
    if (!is_array($payment_ids)) {
      throw new Exception('Error: Payment IDs must be array.');
    }
    if ($payment_ids) {
      $params['payment_ids'] = [];
      foreach ($payment_ids as $payment_id) {
        array_push($params['payment_ids'], $payment_id);
      }
    }
    return $this->_run('get_bulk_payments', $params);
  }

  /**
   *
   * Look up incoming transfers
   *
   * @param  string  $type             Type of transfer to look up; must be 'all', 'available', or 'unavailable' (incoming transfers which have already been spent)
   * @param  number  $account_index    Index of account to look up                                                                                                   (optional)
   * @param  string  $subaddr_indices  Comma-seperated list of subaddress indices to look up                                                                         (optional)
   *
   * @return object  Example: {
   *   "transfers": [{
   *     "amount": 10000000000000,
   *     "global_index": 711506,
   *     "spent": false,
   *     "tx_hash": "c391089f5b1b02067acc15294e3629a463412af1f1ed0f354113dd4467e4f6c1",
   *     "tx_size": 5870
   *   },{
   *     "amount": 300000000000,
   *     "global_index": 794232,
   *     "spent": false,
   *     "tx_hash": "c391089f5b1b02067acc15294e3629a463412af1f1ed0f354113dd4467e4f6c1",
   *     "tx_size": 5870
   *   },{
   *     "amount": 50000000000,
   *     "global_index": 213659,
   *     "spent": false,
   *     "tx_hash": "c391089f5b1b02067acc15294e3629a463412af1f1ed0f354113dd4467e4f6c1",
   *     "tx_size": 5870
   *   }]
   * }
   */
  public function incoming_transfers($type = 'all', $account_index = 0, $subaddr_indices = '')
  {
    $params = array('transfer_type' => $type, 'account_index' => $account_index, 'subaddr_indices' => $subaddr_indices);
    return $this->_run('incoming_transfers', $params);
  }

  /**
   *
   * Look up a wallet key
   *
   * @param  string  $key_type  Type of key to look up; must be 'view_key', 'spend_key', or 'mnemonic'
   *
   * @return object  Example: {
   *   "key": "7e341d..."
   * }
   *
   */
  public function query_key($key_type)
  {
    $params = array('key_type' => $key_type);
    return $this->_run('query_key', $params);
  }

  /**
   *
   * Look up wallet view key
   *
   * @param  none
   *
   * @return object  Example: {
   *   "key": "7e341d..."
   * }
   *
   */
  public function view_key()
  {
    $params = array('key_type' => 'view_key');
    return $this->_run('query_key', $params);
  }

  /**
   *
   * Look up wallet spend key
   *
   * @param  none
   *
   * @return object  Example: {
   *   "key": "2ab810..."
   * }
   *
   */
  public function spend_key()
  {
    $params = array('key_type' => 'spend_key');
    return $this->_run('query_key', $params);
  }

  /**
   *
   * Look up wallet mnemonic seed
   *
   * @param  none
   *
   * @return object  Example: {
   *   "key": "2ab810..."
   * }
   *
   */
  public function mnemonic()
  {
    $params = array('key_type' => 'mnemonic');
    return $this->_run('query_key', $params);
  }

  /**
   *
   * Create an integrated address from a given payment ID
   *
   * @param  string  $payment_id  Payment ID  (optional)
   *
   * @return object  Example: {
   *   "integrated_address": "4BpEv3WrufwXoyJAeEoBaNW56ScQaLXyyQWgxeRL9KgAUhVzkvfiELZV7fCPBuuB2CGuJiWFQjhnhhwiH1FsHYGQQ8H2RRJveAtUeiFs6J"
   * }
   *
   */
  public function make_integrated_address($payment_id = null)
  {
    $params = array('payment_id' => $payment_id);
    return $this->_run('make_integrated_address', $params);
  }

  /**
   *
   * Look up the wallet address and payment ID corresponding to an integrated address
   *
   * @param  string  $integrated_address  Integrated address to split
   *
   * @return object  Example: {
   *   "payment_id": "420fa29b2d9a49f5",
   *   "standard_address": "427ZuEhNJQRXoyJAeEoBaNW56ScQaLXyyQWgxeRL9KgAUhVzkvfiELZV7fCPBuuB2CGuJiWFQjhnhhwiH1FsHYGQGaDsaBA"
   * }
   *
   */
  public function split_integrated_address($integrated_address)
  {
    $params = array('integrated_address' => $integrated_address);
    return $this->_run('split_integrated_address', $params);
  }

  /**
   *
   * Stop the wallet, saving the state
   *
   * @param  none
   *
   * @return none
   *
   */
  public function stop_wallet()
  {
    return $this->_run('stop_wallet');
  }

  /*
   *
   * Rescan the blockchain from scratch
   *
   * @param  none
   *
   * @return none
   *
  */

  public function rescan_blockchain()
  {
    return $this->_run('rescan_blockchain');
  }

  /**
   *
   * Add notes to transactions
   *
   * @param  array  $txids  Array of transaction IDs to note
   * @param  array  $notes  Array of notes (strings) to add
   *
   * @return none
   *
   */
  public function set_tx_notes($txids, $notes)
  {
    $params = array('txids' => $txids, 'notes' => $notes);
    return $this->_run('set_tx_notes', $params);
  }

  /**
   *
   * Look up transaction note
   *
   * @param  array  $txids  Array of transaction IDs (strings) to look up
   *
   * @return obect  Example: {
   *   // TODO example
   * }
   *
   */
  public function get_tx_notes($txids)
  {
    $params = array('txids' => $txids);
    return $this->_run('get_tx_notes', $params);
  }

  /**
   *
   * Set a wallet option
   *
   * @param  string  $key    Option to set
   * @param  string  $value  Value to set
   *
   * @return none
   *
   */
  public function set_attribute($key, $value)
  {
    $params = array('key' => $key, 'value' => $value);
    return $this->_run('set_attribute', $params);
  }

  /**
   *
   * Look up a wallet option
   *
   * @param  string  $key  Wallet option to query
   *
   * @return object  Example: {
   *   // TODO example
   * }
   *
   */
  public function get_attribute($key)
  {
    $params = array('key' => $key);
    return $this->_run('get_attribute', $params);
  }

  /**
   *
   * Look up a transaction key
   *
   * @param   string  $txid  Transaction ID to look up
   *
   * @return  object  Example: {
   *   "tx_key": "e8e97866b1606bd87178eada8f995bf96d2af3fec5db0bc570a451ab1d589b0f"
   * }
   *
   */
  public function get_tx_key($txid)
  {
    $params = array('txid' => $txid);
    return $this->_run('get_tx_key', $params);
  }

  /**
   *
   * Check a transaction key
   *
   * @param   string  $address  Address that sent transaction
   * @param   string  $txid     Transaction ID
   * @param   string  $tx_key   Transaction key
   *
   * @return  object  Example: {
   *   "confirmations": 1,
   *   "in_pool": ,
   *   "received": 0
   * }
   *
   */
  public function check_tx_key($address, $txid, $tx_key)
  {
    $params = array('address' => $address, 'txid' => $txid, 'tx_key' => $tx_key);
    return $this->_run('check_tx_key', $params);
  }

  /**
   *
   * Create proof (signature) of transaction
   *
   * @param  string  $address  Address that spent funds
   * @param  string  $txid     Transaction ID
   *
   * @return object  Example: {
   *   "signature": "InProofV1Lq4nejMXxMnAdnLeZhHe3FGCmFdnSvzVM1AiGcXjngTRi4hfHPcDL9D4th7KUuvF9ZHnzCDXysNBhfy7gFvUfSbQWiqWtzbs35yUSmtW8orRZzJpYKNjxtzfqGthy1U3puiF"
   * }
   *
   */
  public function get_tx_proof($address, $txid)
  {
    $params = array('address' => $address, 'txid' => $txid);
    return $this->_run('get_tx_proof', $params);
  }

  /**
   *
   * Verify transaction proof
   *
   * @param  string  $address    Address that spent funds
   * @param  string  $txid       Transaction ID
   * @param  string  $signature  Signature (tx_proof)
   *
   * @return   Example: {
   *   "confirmations": 2,
   *   "good": 1,
   *   "in_pool": ,
   *   "received": 15752471409492,
   * }
   *
   */
  public function check_tx_proof($address, $txid, $signature)
  {
    $params = array('address' => $address, 'txid' => $txid, 'signature' => $signature);
    return $this->_run('check_tx_proof', $params);
  }

  /**
   *
   * Create proof of a spend
   *
   * @param  string  $txid  Transaction ID
   *
   * @return object  Example: {
   *   "signature": "SpendProofV1RnP6ywcDQHuQTBzXEMiHKbe5ErzRAjpUB1h4RUMfGPNv4bbR6V7EFyiYkCrURwbbrYWWxa6Kb38ZWWYTQhr2Y1cRHVoDBkK9GzBbikj6c8GWyKbu3RKi9hoYp2fA9zze7UEdeNrYrJ3tkoE6mkR3Lk5HP6X2ixnjhUTG65EzJgfCS4qZ85oGkd17UWgQo6fKRC2GRgisER8HiNwsqZdUTM313RmdUX7AYaTUNyhdhTinVLuaEw83L6hNHANb3aQds5CwdKCUQu4pkt5zn9K66z16QGDAXqL6ttHK6K9TmDHF17SGNQVPHzffENLGUf7MXqS3Pb6eijeYirFDxmisZc1n2mh6d5EW8ugyHGfNvbLEd2vjVPDk8zZYYr7NyJ8JjaHhDmDWeLYy27afXC5HyWgJH5nDyCBptoCxxDnyRuAnNddBnLsZZES399zJBYHkGb197ZJm85TV8SRC6cuYB4MdphsFdvSzygnjFtbAcZWHy62Py3QCTVhrwdUomAkeNByM8Ygc1cg245Se1V2XjaUyXuAFjj8nmDNoZG7VDxaD2GT9dXDaPd5dimCpbeDJEVoJXkeEFsZF85WwNcd67D4s5dWySFyS8RbsEnNA5UmoF3wUstZ2TtsUhiaeXmPwjNvnyLif3ASBmFTDDu2ZEsShLdddiydJcsYFJUrN8L37dyxENJN41RnmEf1FaszBHYW1HW13bUfiSrQ9sLLtqcawHAbZWnq4ZQLkCuomHaXTRNfg63hWzMjdNrQ2wrETxyXEwSRaodLmSVBn5wTFVzJe5LfSFHMx1FY1xf8kgXVGafGcijY2hg1yw8ru9wvyba9kdr16Lxfip5RJGFkiBDANqZCBkgYcKUcTaRc1aSwHEJ5m8umpFwEY2JtakvNMnShjURRA3yr7GDHKkCRTSzguYEgiFXdEiq55d6BXDfMaKNTNZzTdJXYZ9A2j6G9gRXksYKAVSDgfWVpM5FaZNRANvaJRguQyqWRRZ1gQdHgN4DqmQ589GPmStrdfoGEhk1LnfDZVwkhvDoYfiLwk9Z2JvZ4ZF4TojUupFQyvsUb5VPz2KNSzFi5wYp1pqGHKv7psYCCodWdte1waaWgKxDken44AB4k6wg2V8y1vG7Nd4hrfkvV4Y6YBhn6i45jdiQddEo5Hj2866MWNsdpmbuith7gmTmfat77Dh68GrRukSWKetPBLw7Soh2PygGU5zWEtgaX5g79FdGZg"
   * }
   *
   */
  public function get_spend_proof($txid)
  {
    $params = array('txid' => $txid);
    return $this->_run('get_spend_proof', $params);
  }

  /**
   *
   * Verify spend proof
   *
   * @param  string  $txid       Transaction ID
   * @param  string  $signature  Spend proof to verify
   *
   * @return object  Example: {
   *   "good": 1
   * }
   *
   */
  public function check_spend_proof($txid, $signature)
  {
    $params = array('txid' => $txid, 'signature' => $signature);
    return $this->_run('check_spend_proof', $params);
  }

  /**
   *
   * Create proof of reserves
   *
   * @param  string  $account_index  Comma-separated list of account indices of which to prove reserves (proves reserve of all accounts if empty)  (optional)
   *
   * @return   Example: {
   *   "signature": "ReserveProofV11BZ23sBt9sZJeGccf84mzyAmNCP3KzYbE111111111111AjsVgKzau88VxXVGACbYgPVrDGC84vBU61Gmm2eiYxdZULAE4yzBxT1D9epWgCT7qiHFvFMbdChf3CpR2YsZj8CEhp8qDbitsfdy7iBdK6d5pPUiMEwCNsCGDp8AiAc6sLRiuTsLEJcfPYEKe"
   * }
   *
   */
  public function get_reserve_proof($account_index = 'all')
  {
    if ($account_index == 'all') {
      $params = array('all' => true);
    } else {
      $params = array('account_index' => $account_index);
    }

    return $this->_run('get_reserve_proof');
  }

  /**
   *
   * Verify a reserve proof
   *
   * @param  string  $address    Wallet address
   * @param  string  $signature  Reserve proof
   *
   * @return object  Example: {
   *   "good": 1,
   *   "spent": 0,
   *   "total": 0
   * }
   *
   */
  public function check_reserve_proof($address, $signature)
  {
    $params = array('address' => $address, 'signature' => $signature);
    return $this->_run('check_reserve_proof', $params);
  }

  /**
   *
   * Look up transfers
   *
   * @param  array   $input_types      Array of transfer type strings; possible values include 'all', in', 'out', 'pending', 'failed', and 'pool'  (optional)
   * @param  number  $account_index    Index of account to look up                                                                                 (optional)
   * @param  string  $subaddr_indices  Comma-seperated list of subaddress indices to look up                                                       (optional)
   * @param  number  $min_height       Minimum block height to use when looking up transfers                                                       (optional)
   * @param  number  $max_height       Maximum block height to use when looking up transfers                                                       (optional)
   *
   *   OR
   *
   * @param  object  $inputs_types      Array containing any of the options listed above, where only an input types array is required
   *
   * @return object  Example: {
   *   "pool": [{
   *     "amount": 500000000000,
   *     "fee": 0,
   *     "height": 0,
   *     "note": "",
   *     "payment_id": "758d9b225fda7b7f",
   *     "timestamp": 1488312467,
   *     "txid": "da7301d5423efa09fabacb720002e978d114ff2db6a1546f8b820644a1b96208",
   *     "type": "pool"
   *   }]
   * }
   *
   */
  public function get_transfers($input_types = ['all'], $account_index = 0, $subaddr_indices = '', $min_height = 0, $max_height = 4206931337)
  {
    if (is_string($input_types)) { // If user is using old method
<<<<<<< HEAD
      $get_transfers_parameters = array($input_types => $account_index); // $get_transfers_parameters = array($input_type => $input_value);
=======
      $params = array($input_type => $account_index); // $params = array($input_type => $input_value);
>>>>>>> 4e45eb4f
    } else {
      if (is_object($input_types)) { // Parameters passed in as object/dictionary
        $params = $input_types;

        if (array_key_exists('input_types', $params)) {
          $input_types = $params['input_types'];
        } else {
          $input_types = ['all'];
        }
        if (array_key_exists('account_index', $params)) {
          $account_index = $params['account_index'];
        }
        if (array_key_exists('subaddr_indices', $params)) {
          $subaddr_indices = $params['subaddr_indices'];
        }
        if (array_key_exists('min_height', $params)) {
          $min_height = $params['min_height'];
        }
        if (array_key_exists('max_height', $params)) {
          $max_height = $params['max_height'];
        }
      }

      $params = array('account_index' => $account_index, 'subaddr_indices' => $subaddr_indices, 'min_height' => $min_height, 'max_height' => $max_height);
      for ($i = 0; $i < count($input_types); $i++) {
        $params[$input_types[$i]] = true;
      }
    }

    if (($min_height || $max_height) && $max_height != 4206931337) {
      $params['filter_by_height'] = true;
    }

    return $this->_run('get_transfers', $params);
  }

  /**
   *
   * Look up transaction by transaction ID
   *
   * @param  string  $txid           Transaction ID to look up
   * @param  string  $account_index  Index of account to query  (optional)
   *
   * @return object  Example: {
   *   "transfer": {
   *     "amount": 10000000000000,
   *     "fee": 0,
   *     "height": 1316388,
   *     "note": "",
   *     "payment_id": "0000000000000000",
   *     "timestamp": 1495539310,
   *     "txid": "f2d33ba969a09941c6671e6dfe7e9456e5f686eca72c1a94a3e63ac6d7f27baf",
   *     "type": "in"
   *   }
   * }
   *
   */
  public function get_transfer_by_txid($txid, $account_index = 0)
  {
    $params = array('txid' => $txid, 'account_index' => $account_index);
    return $this->_run('get_transfer_by_txid', $params);
  }

  /**
   *
   * Sign a string
   *
   * @param  string  $data  Data to sign
   *
   * @return object  Example: {
   *   "signature": "SigV1Xp61ZkGguxSCHpkYEVw9eaWfRfSoAf36PCsSCApx4DUrKWHEqM9CdNwjeuhJii6LHDVDFxvTPijFsj3L8NDQp1TV"
   * }
   *
   */
  public function sign($data)
  {
    $params = array('string' => $data);
    return $this->_run('sign', $params);
  }

  /**
   *
   * Verify a signature
   *
   * @param  string   $data       Signed data
   * @param  string   $address    Address that signed data
   * @param  string   $signature  Signature to verify
   *
   * @return object  Example: {
   *   "good": true
   * }
   *
   */
  public function verify($data, $address, $signature)
  {
    $params = array('data' => $data, 'address' => $address, 'signature' => $signature);
    return $this->_run('verify', $params);
  }

  /**
   *
   * Export an array of signed key images
   *
   * @param  none
   *
   * @return array  Example: {
   *   // TODO example
   * }
   *
   */
  public function export_key_images()
  {
    return $this->_run('export_key_images');
  }

  /**
   *
   * Import a signed set of key images
   *
   * @param  array   $signed_key_images  Array of signed key images
   *
   * @return object  Example: {
   *   // TODO example
   *   height: ,
   *   spent: ,
   *   unspent:
   * }
   *
   */
  public function import_key_images($signed_key_images)
  {
    $params = array('signed_key_images' => $signed_key_images);
    return $this->_run('import_key_images', $params);
  }

  /**
   *
   * Create a payment URI using the official URI specification
   *
   * @param  string  $address         Address to receive fuids
   * @param  string  $amount          Amount of monero to request
   * @param  string  $payment_id      Payment ID                   (optional)
   * @param  string  $recipient_name  Name of recipient            (optional)
   * @param  string  $tx_description  Payment description          (optional)
   *
   * @return object  Example: {
   *   // TODO example
   * }
   *
   */
  public function make_uri($address, $amount, $payment_id = null, $recipient_name = null, $tx_description = null)
  {
    $params = array('address' => $address, 'amount' => $this->_transform($amount), 'payment_id' => $payment_id, 'recipient_name' => $recipient_name, 'tx_description' => $tx_description);
    return $this->_run('make_uri', $params);
  }

  /**
   *
   * Parse a payment URI
   *
   * @param  string  $uri  Payment URI
   *
   * @return object  Example: {
   *   "uri": {
   *     "address": "44AFFq5kSiGBoZ4NMDwYtN18obc8AemS33DBLWs3H7otXft3XjrpDtQGv7SqSsaBYBb98uNbr2VBBEt7f2wfn3RVGQBEP3A",
   *     "amount": 10,
   *     "payment_id": "0123456789abcdef0123456789abcdef0123456789abcdef0123456789abcdef",
   *     "recipient_name": "Monero Project donation address",
   *     "tx_description": "Testing out the make_uri function"
   *   }
   * }
   *
   */
  public function parse_uri($uri)
  {
    $params = array('uri' => $uri);
    return $this->_run('parse_uri', $params);
  }

  /**
   *
   * Look up address book entries
   *
   * @param  array   $entries  Array of address book entry indices to look up
   *
   * @return object  Example: {
   *   // TODO example
   * }
   *
   */
  public function get_address_book($entries)
  {
    $params = array('entries' => $entries);
    return $this->_run('get_address_book', $params);
  }

  /**
   *
   * Add entry to the address book
   *
   * @param  string  $address      Address to add to address book
   * @param  string  $payment_id   Payment ID to use with address in address book  (optional)
   * @param  string  $description  Description of address                          (optional)
   *
   * @return object  Example: {
   *   // TODO example
   * }
   *
   */
  public function add_address_book($address, $payment_id, $description)
  {
    $params = array('address' => $address, 'payment_id' => $payment_id, 'description' => $description);
    return $this->_run('add_address_book', $params);
  }

  /**
   *
   * Delete an entry from the address book
   *
   * @param  array   $index  Index of the address book entry to remove
   *
   * @return none
   *
   */
  public function delete_address_book($index)
  {
    $params = array('index' => $index);
    return $this->_run('delete_address_book', $params);
  }

  /**
   *
   * Rescan the blockchain for spent outputs
   *
   */
  public function rescan_spent()
  {
    return $this->_run('rescan_spent');
  }

  /**
   *
   * Start mining
   *
   * @param  number   $threads_count         Number of threads with which to mine
   * @param  boolean  $do_background_mining  Mine in backgound?
   * @param  boolean  $ignore_battery        Ignore battery?
   *
   * @return none
   *
   */
  public function start_mining($threads_count, $do_background_mining, $ignore_battery)
  {
    $params = array('threads_count' => $threads_count, 'do_background_mining' => $do_background_mining, 'ignore_battery' => $ignore_battery);
    return $this->_run('start_mining', $params);
  }

  /**
   *
   * Stop mining
   *
   * @param  none
   *
   * @return none
   *
   */
  public function stop_mining()
  {
    return $this->_run('stop_mining');
  }

  /**
   *
   * Look up a list of available languages for your wallet's seed
   *
   * @param  none
   *
   * @return object  Example: {
   *   // TODO example
   * }
   *
   */
  public function get_languages()
  {
    return $this->_run('get_languages');
  }

  /**
   *
   * Create a new wallet
   *
   * @param  string  $filename  Filename of new wallet to create
   * @param  string  $password  Password of new wallet to create
   * @param  string  $language  Language of new wallet to create
   *
   * @return none
   *
   */
  public function create_wallet($filename = 'monero_wallet', $password = null, $language = 'English')
  {
    $params = array('filename' => $filename, 'password' => $password, 'language' => $language);
    return $this->_run('create_wallet', $params);
  }

  /**
   *
   * Open a wallet
   *
   * @param  string  $filename  Filename of wallet to open
   * @param  string  $password  Password of wallet to open
   *
   * @return none
   *
   */
  public function open_wallet($filename = 'monero_wallet', $password = null)
  {
    $params = array('filename' => $filename, 'password' => $password);
    return $this->_run('open_wallet', $params);
  }

  /**
   *
   * Check if wallet is multisig
   *
   * @param  none
   *
   * @return object  Example: (non-multisignature wallet) {
   *   "multisig": ,
   *   "ready": ,
   *   "threshold": 0,
   *   "total": 0
   * } // TODO multisig wallet example
   *
   */
  public function is_multisig()
  {
    return $this->_run('is_multisig');
  }

  /**
   *
   * Create information needed to create a multisignature wallet
   *
   * @param  none
   *
   * @return object  Example: {
   *   "multisig_info": "MultisigV1WBnkPKszceUBriuPZ6zoDsU6RYJuzQTiwUqE5gYSAD1yGTz85vqZGetawVvioaZB5cL86kYkVJmKbXvNrvEz7o5kibr7tHtenngGUSK4FgKbKhKSZxVXRYjMRKEdkcbwFBaSbsBZxJFFVYwLUrtGccSihta3F4GJfYzbPMveCFyT53oK"
   * }
   *
   */
  public function prepare_multisig()
  {
    return $this->_run('prepare_multisig');
  }

  /**
   *
   * Create a multisignature wallet
   *
   * @param  string  $multisig_info  Multisignature information (from eg. prepare_multisig)
   * @param  string  $threshold      Threshold required to spend from multisignature wallet
   * @param  string  $password       Passphrase to apply to multisignature wallet
   *
   * @return object  Example: {
   *   // TODO example
   * }
   *
   */
  public function make_multisig($multisig_info, $threshold, $password = '')
  {
    $params = array('multisig_info' => $multisig_info, 'threshold' => $threshold, 'password' => $password);
    return $this->_run('make_multisig', $params);
  }

  /**
   *
   * Export multisignature information
   *
   * @param  none
   *
   * @return object  Example: {
   *   // TODO example
   * }
   *
   */
  public function export_multisig_info()
  {
    return $this->_run('export_multisig_info');
  }

  /**
   *
   * Import mutlisignature information
   *
   * @param  string  $info  Multisignature info (from eg. prepare_multisig)
   *
   * @return   Example: {
   *   // TODO example
   * }
   *
   */
  public function import_multisig_info($info)
  {
    $params = array('info' => $info);
    return $this->_run('import_multisig_info', $params);
  }

  /**
   *
   * Finalize a multisignature wallet
   *
   * @param  string  $multisig_info  Multisignature info (from eg. prepare_multisig)
   * @param  string  $password       Multisignature info (from eg. prepare_multisig)
   *
   * @return   Example: {
   *   // TODO example
   * }
   *
   */
  public function finalize_multisig($multisig_info, $password = '')
  {
    $params = array('multisig_info' => $multisig_info, 'password' => $password);
    return $this->_run('finalize_multisig', $params);
  }

  /**
   *
   * Sign a multisignature transaction
   *
   * @param  string  $tx_data_hex  Blob of transaction to sign
   *
   * @return object  Example: {
   *   // TODO example
   * }
   *
   */
  public function sign_multisig($tx_data_hex)
  {
    $params = array('tx_data_hex' => $tx_data_hex);
    return $this->_run('sign_multisig', $params);
  }

  /**
   *
   * Submit (relay) a multisignature transaction
   *
   * @param  string  $tx_data_hex  Blob of transaction to submit
   *
   * @return   Example: {
   *   // TODO example
   * }
   *
   */
  public function submit_multisig($tx_data_hex)
  {
    $params = array('tx_data_hex' => $tx_data_hex);
    return $this->_run('submit_multisig', $params);
  }

}

?><|MERGE_RESOLUTION|>--- conflicted
+++ resolved
@@ -1272,11 +1272,7 @@
   public function get_transfers($input_types = ['all'], $account_index = 0, $subaddr_indices = '', $min_height = 0, $max_height = 4206931337)
   {
     if (is_string($input_types)) { // If user is using old method
-<<<<<<< HEAD
-      $get_transfers_parameters = array($input_types => $account_index); // $get_transfers_parameters = array($input_type => $input_value);
-=======
-      $params = array($input_type => $account_index); // $params = array($input_type => $input_value);
->>>>>>> 4e45eb4f
+      $params = array($input_types => $account_index); // $params = array($input_type => $input_value);
     } else {
       if (is_object($input_types)) { // Parameters passed in as object/dictionary
         $params = $input_types;
