<?php
/**
 *
 * monerophp/walletRPC
 *
 * A class for making calls to monero-wallet-rpc using PHP
 * https://github.com/monero-integrations/monerophp
 *
 * Using work from
 *   CryptoChangements [Monero_RPC] <bW9uZXJv@gmail.com> (https://github.com/cryptochangements34)
 *   Serhack [Monero Integrations] <nico@serhack.me> (https://serhack.me)
 *   TheKoziTwo [xmr-integration] <thekozitwo@gmail.com>
 *   Kacper Rowinski [jsonRPCClient] <krowinski@implix.com>
 *
 * @author     Monero Integrations Team <support@monerointegrations.com> (https://github.com/monero-integrations)
 * @copyright  2018
 * @license    MIT
 *
 * ============================================================================
 *
 * // See example.php for more examples
 *
 * // Initialize class
 * $walletRPC = new walletRPC();
 *
 * // Examples:
 * $address = $walletRPC->get_address();
 * $signed = $walletRPC->sign('The Times 03/Jan/2009 Chancellor on brink of second bailout for banks');
 *
 */

require_once('jsonRPCClient.php');

class walletRPC
{
  private $client;

  private $protocol;
  private $host;
  private $port;
  private $url;
  private $user;
  private $password;

  /**
   *
   * Start a connection with the Monero wallet RPC interface (monero-wallet-rpc)
   *
   * @param  string  $host      monero-wallet-rpc hostname               (optional)
   * @param  int     $port      monero-wallet-rpc port                   (optional)
   * @param  string  $protocol  monero-wallet-rpc protocol (eg. 'http')  (optional)
   * @param  string  $user      monero-wallet-rpc username               (optional)
   * @param  string  $password  monero-wallet-rpc passphrase             (optional)
   *
   */
  function __construct ($host = '127.0.0.1', $port = 18083, $protocol = 'http', $user = null, $password = null)
  {
    $this->host = $host;
    $this->port = $port;
    $this->protocol = $protocol;
    $this->user = $user;
    $this->password = $password;

    $this->url = $protocol.'://'.$host.':'.$port.'/json_rpc';
    $this->client = new jsonRPCClient($this->url, $this->user, $this->password);
  }

  /**
   *
   * Execute command via jsonRPCClient
   *
   * @param  string  $method  RPC method to call
   * @param  object  $params  Parameters to to pass  (optional)
   *
   * @return string  Call result
   *
   */
  private function _run($method, $params = null)
  {
    $result = $this->client->_run($method, $params);
    return $result;
  }

  /**
   *
   * Print JSON object (for API)
   *
   * @param  object  $json  JSON object to print
   *
   * @return none
   *
   */
  public function _print($json)
  {
    echo json_encode($json, JSON_PRETTY_PRINT | JSON_UNESCAPED_UNICODE | JSON_UNESCAPED_SLASHES);
  }

  /**
   *
   * Convert from moneroj to tacoshi (piconero)
   *
   * @param  number  $method  Amount (in monero) to transform to tacoshi (piconero)  (optional)
   *
   * @return number
   *
   */
  public function _transform($amount = 0)
  {
    //
    return $amount * 1000000000000;
  }

  /**
   *
   * Look up an account's balance
   *
   * @param  number  $account_index  Index of account to look up  (optional)
   *
   * @return object  Example: {
   *   "balance": 140000000000,
   *   "unlocked_balance": 50000000000
   * }
   *
   */
  public function get_balance($account_index = 0)
  {
    $params = array('account_index' => $account_index);
    return $this->_run('get_balance', $params);
  }

  /**
   *
   * Alias of get_balance()
   *
   */
  public function getbalance($account_index = 0)
  {
    return $this->get_balance($account_index);
  }

  /**
   *
   * Look up wallet address(es)
   *
   * @param  number  $account_index  Index of account to look up     (optional)
   * @param  number  $address_index  Index of subaddress to look up  (optional)
   *
   * @return object  Example: {
   *   "address": "A2XE6ArhRkVZqepY2DQ5QpW8p8P2dhDQLhPJ9scSkW6q9aYUHhrhXVvE8sjg7vHRx2HnRv53zLQH4ATSiHHrDzcSFqHpARF",
   *   "addresses": [
   *     {
   *       "address": "A2XE6ArhRkVZqepY2DQ5QpW8p8P2dhDQLhPJ9scSkW6q9aYUHhrhXVvE8sjg7vHRx2HnRv53zLQH4ATSiHHrDzcSFqHpARF",
   *       "address_index": 0,
   *       "label": "Primary account",
   *       "used": true
   *     }, {
   *       "address": "Bh3ttLbjGFnVGCeGJF1HgVh4DfCaBNpDt7PQAgsC2GFug7WKskgfbTmB6e7UupyiijiHDQPmDC7wSCo9eLoGgbAFJQaAaDS",
   *       "address_index": 1,
   *       "label": "",
   *       "used": true
   *     }
   *   ]
   * }
   *
   */
  public function get_address($account_index = 0, $address_index = 0)
  {
    $params = array('account_index' => $account_index, 'address_index' => $address_index);
    return $this->_run('get_address', $params);
  }

  /**
   *
   * Alias of get_address()
   *
   * @param  number  $account_index  Index of account to look up     (optional)
   * @param  number  $address_index  Index of subaddress to look up  (optional)
   *
   * @return object  Example: {
   *   "address": "427ZuEhNJQRXoyJAeEoBaNW56ScQaLXyyQWgxeRL9KgAUhVzkvfiELZV7fCPBuuB2CGuJiWFQjhnhhwiH1FsHYGQGaDsaBA"
   * }
   *
   */
  public function getaddress($account_index = 0, $address_index = 0)
  {
    return $this->get_address($account_index = 0, $address_index = 0);
  }

  /**
   *
   * Create a new subaddress
   *
   * @param  number  $account_index  The subaddress account index
   * @param  string  $label          A label to apply to the new subaddress
   *
   * @return object  Example: {
   *   "address": "Bh3ttLbjGFnVGCeGJF1HgVh4DfCaBNpDt7PQAgsC2GFug7WKskgfbTmB6e7UupyiijiHDQPmDC7wSCo9eLoGgbAFJQaAaDS"
   *   "address_index": 1
   * }
   *
   */
  public function create_address($account_index = 0, $label = '')
  {
    $params = array('account_index' => $account_index, 'label' => $label);
    $create_address_method = $this->_run('create_address', $params);

    $save = $this->store(); // Save wallet state after subaddress creation

    return $create_address_method;
  }

  /**
   *
   * Label a subaddress
   *
   * @param  number  The index of the subaddress to label
   * @param  string  The label to apply
   *
   * @return none
   *
   */
  public function label_address($index, $label)
  {
    $params = array('index' => $index ,'label' => $label);
    return $this->_run('label_address', $params);
  }

  /**
   *
   * Look up wallet accounts
   *
   * @param  none
   *
   * @return object  Example: {
   *   "subaddress_accounts": {
   *     "0": {
   *       "account_index": 0,
   *       "balance": 2808597352948771,
   *       "base_address": "A2XE6ArhRkVZqepY2DQ5QpW8p8P2dhDQLhPJ9scSkW6q9aYUHhrhXVvE8sjg7vHRx2HnRv53zLQH4ATSiHHrDzcSFqHpARF",
   *       "label": "Primary account",
   *       "tag": "",
   *       "unlocked_balance": 2717153096298162
   *     },
   *     "1": {
   *       "account_index": 1,
   *       "balance": 0,
   *       "base_address": "BcXKsfrvffKYVoNGN4HUFfaruAMRdk5DrLZDmJBnYgXrTFrXyudn81xMj7rsmU5P9dX56kRZGqSaigUxUYoaFETo9gfDKx5",
   *       "label": "Secondary account",
   *       "tag": "",
   *       "unlocked_balance": 0
   *    },
   *    "total_balance": 2808597352948771,
   *    "total_unlocked_balance": 2717153096298162
   * }
   *
   */
  public function get_accounts()
  {
    return $this->_run('get_accounts');
  }

  /**
   *
   * Create a new account
   *
   * @param  string  $label  Label to apply to new account
   *
   * @return none
   *
   */
  public function create_account($label = '')
  {
    $params = array('label' => $label);
    $create_account_method = $this->_run('create_account', $params);

    $save = $this->store(); // Save wallet state after account creation

    return $create_account_method;
  }

  /**
   *
   * Label an account
   *
   * @param  number $account_index  Index of account to label
   * @param  string $label          Label to apply
   *
   * @return none
   *
   */
  public function label_account($account_index, $label)
  {
    $params = array('account_index' => $account_index, 'label' => $label);
    $label_account_method = $this->_run('label_account', $params);

    $save = $this->store(); // Save wallet state after account label

    return $label_account_method;
  }

  /**
   *
   * Look up account tags
   *
   * @param  none
   *
   * @return object  Example: {
   *   "account_tags": {
   *     "0": {
   *       "accounts": {
   *         "0": 0,
   *         "1": 1
   *       },
   *       "label": "",
   *       "tag": "Example tag"
   *     }
   *   }
   * }
   *
   */
  public function get_account_tags()
  {
    return $this->_run('get_account_tags');
  }

  /**
   *
   * Tag accounts
   *
   * @param  array   $accounts  The indices of the accounts to tag
   * @param  string  $tag       Tag to apply
   *
   * @return none
   *
   */
  public function tag_accounts($accounts, $tag)
  {
    $params = array('accounts' => $accounts, 'tag' => $tag);
    $tag_accounts_method = $this->_run('tag_accounts', $params);

    $save = $this->store(); // Save wallet state after account tagginng

    return $tag_accounts_method;
  }

  /**
   *
   * Untag accounts
   *
   * @param  array   $accounts  The indices of the accounts to untag
   *
   * @return none
   *
   */
  public function untag_accounts($accounts)
  {
    $params = array('accounts' => $accounts);
    $untag_accounts_method = $this->_run('untag_accounts', $params);

    $save = $this->store(); // Save wallet state after untagging accounts

    return $untag_accounts_method;
  }

  /**
   *
   * Describe a tag
   *
   * @param  string  $tag          Tag to describe
   * @param  string  $description  Description to apply to tag
   *
   * @return object  Example: {
   *   // TODO example
   * }
   *
   */
  public function set_account_tag_description($tag, $description)
  {
    $params = array('tag' => $tag, 'description' => $description);
    $set_account_tag_description_method = $this->_run('set_account_tag_description', $params);

    $save = $this->store(); // Save wallet state after describing tag

    return $set_account_tag_description_method;
  }

  /**
   *
   * Look up how many blocks are in the longest chain known to the wallet
   *
   * @param  none
   *
   * @return object  Example: {
   *   "height": 994310
   * }
   *
   */
  public function get_height()
  {
    return $this->_run('get_height');
  }

  /**
   *
   * Alias of get_height()
   *
   */
  public function getheight()
  {
    return $this->get_height();
  }

  /**
   *
   * Send monero
   * Parameters can be passed in individually (as listed below) or as an object/dictionary (as listed at bottom)
   * To send to multiple recipients, use the object/dictionary (bottom) format and pass an array of recipient addresses and amount arrays in the destinations field (as in "destinations = [['amount' => 1, 'address' => ...], ['amount' => 2, 'address' => ...]]")
   *
   * @param  string   $amount           Amount of monero to send
   * @param  string   $address          Address to receive funds
   * @param  string   $payment_id       Payment ID                                                (optional)
   * @param  number   $mixin            Mixin number (ringsize - 1)                               (optional)
   * @param  number   $account_index    Account to send from                                      (optional)
   * @param  string   $subaddr_indices  Comma-separeted list of subaddress indices to spend from  (optional)
   * @param  number   $priority         Transaction priority                                      (optional)
   * @param  number   $unlock_time      UNIX time or block height to unlock output                (optional)
   * @param  boolean  $do_not_relay     Do not relay transaction                                  (optional)
   *
   *   OR
   *
   * @param  object  $params            Array containing any of the options listed above, where only amount and address or a destionarions array are required
   *
   * @return object  Example: {
   *   "amount": "1000000000000",
   *   "fee": "1000020000",
   *   "tx_hash": "c60a64ddae46154a75af65544f73a7064911289a7760be8fb5390cb57c06f2db",
   *   "tx_key": "805abdb3882d9440b6c80490c2d6b95a79dbc6d1b05e514131a91768e8040b04"
   * }
   *
   */
  public function transfer($amount, $address = '', $payment_id = '', $mixin = 6, $account_index = 0, $subaddr_indices = '', $priority = 2, $unlock_time = 0, $do_not_relay = false)
  {
    if (is_array($amount)) { // Parameters passed in as object/dictionary
      $params = $amount;

      if (array_key_exists('destinations', $params)) {
        $destinations = $params['destinations'];

        if (!is_array($destinations)) {
          throw new Exception('Error: destinations must be an array');
        }

        foreach ($destinations as $destination) {
          if (array_key_exists('amount', $destinations[$destination])) {
            $destinations[$destination]['amount'] = $this->_transform($destinations[$destination]['amount']);
          } else {
            throw new Exception('Error: Amount required');
          }
          if (!array_key_exists('address', $destinations[$destination])) {
            throw new Exception('Error: Address required');
          }
        }
      } else {
        if (array_key_exists('amount', $params)) {
          $amount = $params['amount'];
        } else {
          throw new Exception('Error: Amount required');
        }
        if (array_key_exists('address', $params)) {
          $address = $params['address'];
        } else {
          throw new Exception('Error: Address required');
        }
        $destinations = array(array('amount' => $this->_transform($amount), 'address' => $address));
      }
      if (array_key_exists('payment_id', $params)) {
        $payment_id = $params['payment_id'];
      }
      if (array_key_exists('mixin', $params)) {
        $mixin = $params['mixin'];
      }
      if (array_key_exists('account_index', $params)) {
        $account_index = $params['account_index'];
      }
      if (array_key_exists('subaddr_indices', $params)) {
        $subaddr_indices = $params['subaddr_indices'];
      }
      if (array_key_exists('priority', $params)) {
        $priority = $params['priority'];
      }
      if (array_key_exists('unlock_time', $params)) {
        $unlock_time = $params['unlock_time'];
      }
      if (array_key_exists('do_not_relay', $params)) {
        $do_not_relay = $params['do_not_relay'];
      }
    } else { // Legacy parameters used
      $destinations = array(array('amount' => $this->_transform($amount), 'address' => $address));
    }

    $params = array('destinations' => $destinations, 'mixin' => $mixin, 'get_tx_key' => true, 'payment_id' => $payment_id, 'account_index' => $account_index, 'subaddr_indices' => $subaddr_indices, 'priority' => $priority, 'do_not_relay' => $do_not_relay);
    $transfer_method = $this->_run('transfer', $params);

    $save = $this->store(); // Save wallet state after transfer

    return $transfer_method;
  }

  /**
   *
   * Same as transfer, but splits transfer into more than one transaction if necessary
   *
   */
  public function transfer_split($amount, $address = '', $payment_id = '', $mixin = 6, $account_index = 0, $subaddr_indices = '', $priority = 2, $unlock_time = 0, $do_not_relay = false)
  {
    if (is_array($amount)) { // Parameters passed in as object/dictionary
      $params = $amount;

      if (array_key_exists('destinations', $params)) {
        $destinations = $params['destinations'];

        if (!is_array($destinations)) {
          throw new Exception('Error: destinations must be an array');
        }

        foreach ($destinations as $destination) {
          if (array_key_exists('amount', $destinations[$destination])) {
            $destinations[$destination]['amount'] = $this->_transform($destinations[$destination]['amount']);
          } else {
            throw new Exception('Error: Amount required');
          }
          if (!array_key_exists('address', $destinations[$destination])) {
            throw new Exception('Error: Address required');
          }
        }
      } else {
        if (array_key_exists('amount', $params)) {
          $amount = $params['amount'];
        } else {
          throw new Exception('Error: Amount required');
        }
        if (array_key_exists('address', $params)) {
          $address = $params['address'];
        } else {
          throw new Exception('Error: Address required');
        }
        $destinations = array(array('amount' => $this->_transform($amount), 'address' => $address));
      }
      if (array_key_exists('mixin', $params)) {
        $mixin = $params['mixin'];
      }
      if (array_key_exists('payment_id', $params)) {
        $payment_id = $params['payment_id'];
      }
      if (array_key_exists('account_index', $params)) {
        $account_index = $params['account_index'];
      }
      if (array_key_exists('subaddr_indices', $params)) {
        $subaddr_indices = $params['subaddr_indices'];
      }
      if (array_key_exists('priority', $params)) {
        $priority = $params['priority'];
      }
      if (array_key_exists('unlock_time', $params)) {
        $unlock_time = $params['unlock_time'];
      }
      if (array_key_exists('unlock_time', $params)) {
        $unlock_time = $params['unlock_time'];
      }
      if (array_key_exists('do_not_relay', $params)) {
        $do_not_relay = $params['do_not_relay'];
      }
    } else { // Legacy parameters used
      $destinations = array(array('amount' => $this->_transform($amount), 'address' => $address));
    }

    $params = array('destinations' => $destinations, 'mixin' => $mixin, 'get_tx_key' => true, 'account_index' => $account_index, 'subaddr_indices' => $subaddr_indices, 'payment_id' => $payment_id, 'priority' => $priority, 'unlock_time' => $unlock_time, 'do_not_relay' => $do_not_relay);
    $transfer_method = $this->_run('transfer_split', $params);

    $save = $this->store(); // Save wallet state after transfer

    return $transfer_method;
  }

  /**
   *
   * Send all dust outputs back to the wallet
   *
   * @param  none
   *
   * @return object  Example: {
   *   // TODO example
   * }
   *
   */
  public function sweep_dust()
  {
    return $this->_run('sweep_dust');
  }

  /**
   *
   * Send all unmixable outputs back to the wallet
   *
   * @param  none
   *
   * @return object  Example: {
   *   // TODO example
   * }
   *
   */
  public function sweep_unmixable()
  {
    return $this->_run('sweep_unmixable');
  }

  /**
   *
   * Send all unlocked outputs from an account to an address
   *
   * @param  string   $address          Address to receive funds
   * @param  string   $subaddr_indices  Comma-seperated list of subaddress indices to sweep  (optional)
   * @param  number   $account_index    Index of the account to sweep                        (optional)
   * @param  string   $payment_id       Payment ID                                           (optional)
   * @param  number   $mixin            Mixin number (ringsize - 1)                          (optional)
   * @param  number   $priority         Payment ID                                           (optional)
   * @param  number   $below_amount     Only send outputs below this amount                  (optional)
   * @param  number   $unlock_time      UNIX time or block height to unlock output           (optional)
   * @param  boolean  $do_not_relay     Do not relay transaction                             (optional)
   *
   *   OR
   *
   * @param  object  $params            Array containing any of the options listed above, where only address is required
   *
   * @return object  Example: {
   *   "amount": "1000000000000",
   *   "fee": "1000020000",
   *   "tx_hash": "c60a64ddae46154a75af65544f73a7064911289a7760be8fb5390cb57c06f2db",
   *   "tx_key": "805abdb3882d9440b6c80490c2d6b95a79dbc6d1b05e514131a91768e8040b04"
   * }
   *
   */
  public function sweep_all($address, $subaddr_indices = '', $account_index = 0, $payment_id = '', $mixin = 6, $priority = 2, $below_amount = 0, $unlock_time = 0, $do_not_relay = false)
  {
    if (is_array($address)) { // Parameters passed in as object/dictionary
      $params = $address;

      if (array_key_exists('address', $params)) {
        $address = $params['address'];
      } else {
        throw new Exception('Error: Address required');
      }
      if (array_key_exists('subaddr_indices', $params)) {
        $subaddr_indices = $params['subaddr_indices'];
      }
      if (array_key_exists('account_index', $params)) {
        $account_index = $params['account_index'];
      }
      if (array_key_exists('payment_id', $params)) {
        $payment_id = $params['payment_id'];
      }
      if (array_key_exists('mixin', $params)) {
        $mixin = $params['mixin'];
      }
      if (array_key_exists('priority', $params)) {
        $priority = $params['priority'];
      }
      if (array_key_exists('below_amount', $params)) {
        $below_amount = $params['below_amount'];
      }
      if (array_key_exists('unlock_time', $params)) {
        $unlock_time = $params['unlock_time'];
      }
      if (array_key_exists('do_not_relay', $params)) {
        $do_not_relay = $params['do_not_relay'];
      }
    }

    $params = array('address' => $address, 'mixin' => $mixin, 'get_tx_key' => true, 'subaddr_indices' => $subaddr_indices, 'account_index' => $account_index, 'payment_id' => $payment_id, 'priority' => $priority, 'below_amount' => $this->_transform($below_amount), 'unlock_time' => $unlock_time, 'do_not_relay' => $do_not_relay);
    $sweep_all_method = $this->_run('sweep_all', $params);

    $save = $this->store(); // Save wallet state after transfer

    return $sweep_all_method;
  }

  /**
   *
   * Sweep a single key image to an address
   *
   * @param  string   $key_image     Key image to sweep
   * @param  string   $address       Address to receive funds
   * @param  string   $payment_id    Payment ID                                  (optional)
   * @param  number   $below_amount  Only send outputs below this amount         (optional)
   * @param  number   $mixin         Mixin number (ringsize - 1)                 (optional)
   * @param  number   $priority      Payment ID                                  (optional)
   * @param  number   $unlock_time   UNIX time or block height to unlock output  (optional)
   * @param  boolean  $do_not_relay  Do not relay transaction                    (optional)
   *
   *   OR
   *
   * @param  object  $params         Array containing any of the options listed above, where only address is required
   *
   * @return object  Example: {
   *   "amount": "1000000000000",
   *   "fee": "1000020000",
   *   "tx_hash": "c60a64ddae46154a75af65544f73a7064911289a7760be8fb5390cb57c06f2db",
   *   "tx_key": "805abdb3882d9440b6c80490c2d6b95a79dbc6d1b05e514131a91768e8040b04"
   * }
   *
   */
  public function sweep_single($key_image, $address, $payment_id = '', $mixin = 6, $priority = 2, $below_amount = 0, $unlock_time = 0, $do_not_relay = 0)
  {
    if (is_array($key_image)) { // Parameters passed in as object/dictionary
      $params = $key_image;

      if (array_key_exists('key_image', $params)) {
        $key_image = $params['key_image'];
      } else {
        throw new Exception('Error: Key image required');
      }
      if (array_key_exists('address', $params)) {
        $address = $params['address'];
      } else {
        throw new Exception('Error: Address required');
      }

      if (array_key_exists('payment_id', $params)) {
        $payment_id = $params['payment_id'];
      }
      if (array_key_exists('mixin', $params)) {
        $mixin = $params['mixin'];
      }
      if (array_key_exists('account_index', $params)) {
        $account_index = $params['account_index'];
      }
      if (array_key_exists('priority', $params)) {
        $priority = $params['priority'];
      }
      if (array_key_exists('unlock_time', $params)) {
        $unlock_time = $params['unlock_time'];
      }
      if (array_key_exists('unlock_time', $params)) {
        $unlock_time = $params['unlock_time'];
      }
      if (array_key_exists('below_amount', $params)) {
        $below_amount = $params['below_amount'];
      }
      if (array_key_exists('do_not_relay', $params)) {
        $do_not_relay = $params['do_not_relay'];
      }
    }

    $params = array('address' => $address, 'mixin' => $mixin, 'get_tx_key' => true, 'account_index' => $account_index, 'payment_id' => $payment_id, 'priority' => $priority, 'below_amount' => $this->_transform($below_amount), 'unlock_time' => $unlock_time, 'do_not_relay' => $do_not_relay);
    $sweep_single_method = $this->_run('sweep_single', $params);

    $save = $this->store(); // Save wallet state after transfer

    return $sweep_single_method;
  }

  /**
   *
   * Relay a transaction
   *
   * @param  string  $hex  Blob of transaction to relay
   *
   * @return object  // TODO example
   *
   */
  public function relay_tx($hex)
  {
    $params = array('hex' => $hex);
    $relay_tx_method = $this->_run('relay_tx_method', $params);

    $save = $this->store(); // Save wallet state after transaction relay

    return $this->_run('relay_tx');
  }

  /**
   *
   * Save wallet
   *
   * @param  none
   *
   * @return object  Example:
   *
   */
  public function store()
  {
    return $this->_run('store');
  }

  /**
   *
   * Look up incoming payments by payment ID
   *
   * @param  string  $payment_id  Payment ID to look up
   *
   * @return object  Example: {
   *   "payments": [{
   *     "amount": 10350000000000,
   *     "block_height": 994327,
   *     "payment_id": "4279257e0a20608e25dba8744949c9e1caff4fcdafc7d5362ecf14225f3d9030",
   *     "tx_hash": "c391089f5b1b02067acc15294e3629a463412af1f1ed0f354113dd4467e4f6c1",
   *     "unlock_time": 0
   *   }]
   * }
   *
   */
  public function get_payments($payment_id)
  {
    // $params = array('payment_id' => $payment_id); // does not work
    $params = [];
    $params['payment_id'] = $payment_id;
    return $this->_run('get_payments', $params);
  }

  /**
   *
   * Look up incoming payments by payment ID (or a list of payments IDs) from a given height
   *
   * @param  array   $payment_ids       Array of payment IDs to look up
   * @param  string  $min_block_height  Height to begin search
   *
   * @return object  Example: {
   *   "payments": [{
   *     "amount": 10350000000000,
   *     "block_height": 994327,
   *     "payment_id": "4279257e0a20608e25dba8744949c9e1caff4fcdafc7d5362ecf14225f3d9030",
   *     "tx_hash": "c391089f5b1b02067acc15294e3629a463412af1f1ed0f354113dd4467e4f6c1",
   *     "unlock_time": 0
   *   }]
   * }
   *
   */
  public function get_bulk_payments($payment_ids, $min_block_height)
  {
    // $params = array('payment_ids' => $payment_ids, 'min_block_height' => $min_block_height); // does not work
    $params = array('min_block_height' => $min_block_height); // does not work
    $params = [];
    if (!is_array($payment_ids)) {
      throw new Exception('Error: Payment IDs must be array.');
    }
    if ($payment_ids) {
      $params['payment_ids'] = [];
      foreach ($payment_ids as $payment_id) {
        array_push($params['payment_ids'], $payment_id);
      }
    }
    return $this->_run('get_bulk_payments', $params);
  }

  /**
   *
   * Look up incoming transfers
   *
   * @param  string  $type             Type of transfer to look up; must be 'all', 'available', or 'unavailable' (incoming transfers which have already been spent)
   * @param  number  $account_index    Index of account to look up                                                                                                   (optional)
   * @param  string  $subaddr_indices  Comma-seperated list of subaddress indices to look up                                                                         (optional)
   *
   * @return object  Example: {
   *   "transfers": [{
   *     "amount": 10000000000000,
   *     "global_index": 711506,
   *     "spent": false,
   *     "tx_hash": "c391089f5b1b02067acc15294e3629a463412af1f1ed0f354113dd4467e4f6c1",
   *     "tx_size": 5870
   *   },{
   *     "amount": 300000000000,
   *     "global_index": 794232,
   *     "spent": false,
   *     "tx_hash": "c391089f5b1b02067acc15294e3629a463412af1f1ed0f354113dd4467e4f6c1",
   *     "tx_size": 5870
   *   },{
   *     "amount": 50000000000,
   *     "global_index": 213659,
   *     "spent": false,
   *     "tx_hash": "c391089f5b1b02067acc15294e3629a463412af1f1ed0f354113dd4467e4f6c1",
   *     "tx_size": 5870
   *   }]
   * }
   */
  public function incoming_transfers($type = 'all', $account_index = 0, $subaddr_indices = '')
  {
    $params = array('transfer_type' => $type, 'account_index' => $account_index, 'subaddr_indices' => $subaddr_indices);
    return $this->_run('incoming_transfers', $params);
  }

  /**
   *
   * Look up a wallet key
   *
   * @param  string  $key_type  Type of key to look up; must be 'view_key', 'spend_key', or 'mnemonic'
   *
   * @return object  Example: {
   *   "key": "7e341d..."
   * }
   *
   */
  public function query_key($key_type)
  {
    $params = array('key_type' => $key_type);
    return $this->_run('query_key', $params);
  }

  /**
   *
   * Look up wallet view key
   *
   * @param  none
   *
   * @return object  Example: {
   *   "key": "7e341d..."
   * }
   *
   */
  public function view_key()
  {
    $params = array('key_type' => 'view_key');
    return $this->_run('query_key', $params);
  }

  /**
   *
   * Look up wallet spend key
   *
   * @param  none
   *
   * @return object  Example: {
   *   "key": "2ab810..."
   * }
   *
   */
  public function spend_key()
  {
    $params = array('key_type' => 'spend_key');
    return $this->_run('query_key', $params);
  }

  /**
   *
   * Look up wallet mnemonic seed
   *
   * @param  none
   *
   * @return object  Example: {
   *   "key": "2ab810..."
   * }
   *
   */
  public function mnemonic()
  {
    $params = array('key_type' => 'mnemonic');
    return $this->_run('query_key', $params);
  }

  /**
   *
   * Create an integrated address from a given payment ID
   *
   * @param  string  $payment_id  Payment ID  (optional)
   *
   * @return object  Example: {
   *   "integrated_address": "4BpEv3WrufwXoyJAeEoBaNW56ScQaLXyyQWgxeRL9KgAUhVzkvfiELZV7fCPBuuB2CGuJiWFQjhnhhwiH1FsHYGQQ8H2RRJveAtUeiFs6J"
   * }
   *
   */
  public function make_integrated_address($payment_id = null)
  {
    $params = array('payment_id' => $payment_id);
    return $this->_run('make_integrated_address', $params);
  }

  /**
   *
   * Look up the wallet address and payment ID corresponding to an integrated address
   *
   * @param  string  $integrated_address  Integrated address to split
   *
   * @return object  Example: {
   *   "payment_id": "420fa29b2d9a49f5",
   *   "standard_address": "427ZuEhNJQRXoyJAeEoBaNW56ScQaLXyyQWgxeRL9KgAUhVzkvfiELZV7fCPBuuB2CGuJiWFQjhnhhwiH1FsHYGQGaDsaBA"
   * }
   *
   */
  public function split_integrated_address($integrated_address)
  {
    $params = array('integrated_address' => $integrated_address);
    return $this->_run('split_integrated_address', $params);
  }

  /**
   *
   * Stop the wallet, saving the state
   *
   * @param  none
   *
   * @return none
   *
   */
  public function stop_wallet()
  {
    return $this->_run('stop_wallet');
  }

  /*
   *
   * Rescan the blockchain from scratch
   *
   * @param  none
   *
   * @return none
   *
  */

  public function rescan_blockchain()
  {
    return $this->_run('rescan_blockchain');
  }

  /**
   *
   * Add notes to transactions
   *
   * @param  array  $txids  Array of transaction IDs to note
   * @param  array  $notes  Array of notes (strings) to add
   *
   * @return none
   *
   */
  public function set_tx_notes($txids, $notes)
  {
    $params = array('txids' => $txids, 'notes' => $notes);
    return $this->_run('set_tx_notes', $params);
  }

  /**
   *
   * Look up transaction note
   *
   * @param  array  $txids  Array of transaction IDs (strings) to look up
   *
   * @return obect  Example: {
   *   // TODO example
   * }
   *
   */
  public function get_tx_notes($txids)
  {
    $params = array('txids' => $txids);
    return $this->_run('get_tx_notes', $params);
  }

  /**
   *
   * Set a wallet option
   *
   * @param  string  $key    Option to set
   * @param  string  $value  Value to set
   *
   * @return none
   *
   */
  public function set_attribute($key, $value)
  {
    $params = array('key' => $key, 'value' => $value);
    return $this->_run('set_attribute', $params);
  }

  /**
   *
   * Look up a wallet option
   *
   * @param  string  $key  Wallet option to query
   *
   * @return object  Example: {
   *   // TODO example
   * }
   *
   */
  public function get_attribute($key)
  {
    $params = array('key' => $key);
    return $this->_run('get_attribute', $params);
  }

  /**
   *
   * Look up a transaction key
   *
   * @param   string  $txid  Transaction ID to look up
   *
   * @return  object  Example: {
   *   "tx_key": "e8e97866b1606bd87178eada8f995bf96d2af3fec5db0bc570a451ab1d589b0f"
   * }
   *
   */
  public function get_tx_key($txid)
  {
    $params = array('txid' => $txid);
    return $this->_run('get_tx_key', $params);
  }

  /**
   *
   * Check a transaction key
   *
   * @param   string  $address  Address that sent transaction
   * @param   string  $txid     Transaction ID
   * @param   string  $tx_key   Transaction key
   *
   * @return  object  Example: {
   *   "confirmations": 1,
   *   "in_pool": ,
   *   "received": 0
   * }
   *
   */
  public function check_tx_key($address, $txid, $tx_key)
  {
    $params = array('address' => $address, 'txid' => $txid, 'tx_key' => $tx_key);
    return $this->_run('check_tx_key', $params);
  }

  /**
   *
   * Create proof (signature) of transaction
   *
   * @param  string  $address  Address that spent funds
   * @param  string  $txid     Transaction ID
   *
   * @return object  Example: {
   *   "signature": "InProofV1Lq4nejMXxMnAdnLeZhHe3FGCmFdnSvzVM1AiGcXjngTRi4hfHPcDL9D4th7KUuvF9ZHnzCDXysNBhfy7gFvUfSbQWiqWtzbs35yUSmtW8orRZzJpYKNjxtzfqGthy1U3puiF"
   * }
   *
   */
  public function get_tx_proof($address, $txid)
  {
    $params = array('address' => $address, 'txid' => $txid);
    return $this->_run('get_tx_proof', $params);
  }

  /**
   *
   * Verify transaction proof
   *
   * @param  string  $address    Address that spent funds
   * @param  string  $txid       Transaction ID
   * @param  string  $signature  Signature (tx_proof)
   *
   * @return   Example: {
   *   "confirmations": 2,
   *   "good": 1,
   *   "in_pool": ,
   *   "received": 15752471409492,
   * }
   *
   */
  public function check_tx_proof($address, $txid, $signature)
  {
    $params = array('address' => $address, 'txid' => $txid, 'signature' => $signature);
    return $this->_run('check_tx_proof', $params);
  }

  /**
   *
   * Create proof of a spend
   *
   * @param  string  $txid  Transaction ID
   *
   * @return object  Example: {
   *   "signature": "SpendProofV1RnP6ywcDQHuQTBzXEMiHKbe5ErzRAjpUB1h4RUMfGPNv4bbR6V7EFyiYkCrURwbbrYWWxa6Kb38ZWWYTQhr2Y1cRHVoDBkK9GzBbikj6c8GWyKbu3RKi9hoYp2fA9zze7UEdeNrYrJ3tkoE6mkR3Lk5HP6X2ixnjhUTG65EzJgfCS4qZ85oGkd17UWgQo6fKRC2GRgisER8HiNwsqZdUTM313RmdUX7AYaTUNyhdhTinVLuaEw83L6hNHANb3aQds5CwdKCUQu4pkt5zn9K66z16QGDAXqL6ttHK6K9TmDHF17SGNQVPHzffENLGUf7MXqS3Pb6eijeYirFDxmisZc1n2mh6d5EW8ugyHGfNvbLEd2vjVPDk8zZYYr7NyJ8JjaHhDmDWeLYy27afXC5HyWgJH5nDyCBptoCxxDnyRuAnNddBnLsZZES399zJBYHkGb197ZJm85TV8SRC6cuYB4MdphsFdvSzygnjFtbAcZWHy62Py3QCTVhrwdUomAkeNByM8Ygc1cg245Se1V2XjaUyXuAFjj8nmDNoZG7VDxaD2GT9dXDaPd5dimCpbeDJEVoJXkeEFsZF85WwNcd67D4s5dWySFyS8RbsEnNA5UmoF3wUstZ2TtsUhiaeXmPwjNvnyLif3ASBmFTDDu2ZEsShLdddiydJcsYFJUrN8L37dyxENJN41RnmEf1FaszBHYW1HW13bUfiSrQ9sLLtqcawHAbZWnq4ZQLkCuomHaXTRNfg63hWzMjdNrQ2wrETxyXEwSRaodLmSVBn5wTFVzJe5LfSFHMx1FY1xf8kgXVGafGcijY2hg1yw8ru9wvyba9kdr16Lxfip5RJGFkiBDANqZCBkgYcKUcTaRc1aSwHEJ5m8umpFwEY2JtakvNMnShjURRA3yr7GDHKkCRTSzguYEgiFXdEiq55d6BXDfMaKNTNZzTdJXYZ9A2j6G9gRXksYKAVSDgfWVpM5FaZNRANvaJRguQyqWRRZ1gQdHgN4DqmQ589GPmStrdfoGEhk1LnfDZVwkhvDoYfiLwk9Z2JvZ4ZF4TojUupFQyvsUb5VPz2KNSzFi5wYp1pqGHKv7psYCCodWdte1waaWgKxDken44AB4k6wg2V8y1vG7Nd4hrfkvV4Y6YBhn6i45jdiQddEo5Hj2866MWNsdpmbuith7gmTmfat77Dh68GrRukSWKetPBLw7Soh2PygGU5zWEtgaX5g79FdGZg"
   * }
   *
   */
  public function get_spend_proof($txid)
  {
    $params = array('txid' => $txid);
    return $this->_run('get_spend_proof', $params);
  }

  /**
   *
   * Verify spend proof
   *
   * @param  string  $txid       Transaction ID
   * @param  string  $signature  Spend proof to verify
   *
   * @return object  Example: {
   *   "good": 1
   * }
   *
   */
  public function check_spend_proof($txid, $signature)
  {
    $params = array('txid' => $txid, 'signature' => $signature);
    return $this->_run('check_spend_proof', $params);
  }

  /**
   *
   * Create proof of reserves
   *
   * @param  string  $account_index  Comma-separated list of account indices of which to prove reserves (proves reserve of all accounts if empty)  (optional)
   *
   * @return   Example: {
   *   "signature": "ReserveProofV11BZ23sBt9sZJeGccf84mzyAmNCP3KzYbE111111111111AjsVgKzau88VxXVGACbYgPVrDGC84vBU61Gmm2eiYxdZULAE4yzBxT1D9epWgCT7qiHFvFMbdChf3CpR2YsZj8CEhp8qDbitsfdy7iBdK6d5pPUiMEwCNsCGDp8AiAc6sLRiuTsLEJcfPYEKe"
   * }
   *
   */
  public function get_reserve_proof($account_index = 'all')
  {
    if ($account_index == 'all') {
      $params = array('all' => true);
    } else {
      $params = array('account_index' => $account_index);
    }

    return $this->_run('get_reserve_proof');
  }

  /**
   *
   * Verify a reserve proof
   *
   * @param  string  $address    Wallet address
   * @param  string  $signature  Reserve proof
   *
   * @return object  Example: {
   *   "good": 1,
   *   "spent": 0,
   *   "total": 0
   * }
   *
   */
  public function check_reserve_proof($address, $signature)
  {
    $params = array('address' => $address, 'signature' => $signature);
    return $this->_run('check_reserve_proof', $params);
  }

  /**
   *
   * Look up transfers
   *
   * @param  array   $input_types      Array of transfer type strings; possible values include 'all', 'in', 'out', 'pending', 'failed', and 'pool'  (optional)
   * @param  number  $account_index    Index of account to look up                                                                                  (optional)
   * @param  string  $subaddr_indices  Comma-seperated list of subaddress indices to look up                                                        (optional)
   * @param  number  $min_height       Minimum block height to use when looking up transfers                                                        (optional)
   * @param  number  $max_height       Maximum block height to use when looking up transfers                                                        (optional)
   *
   *   OR
   *
   * @param  object  $inputs_types      Array containing any of the options listed above, where only an input types array is required
   *
   * @return object  Example: {
   *   "pool": [{
   *     "amount": 500000000000,
   *     "fee": 0,
   *     "height": 0,
   *     "note": "",
   *     "payment_id": "758d9b225fda7b7f",
   *     "timestamp": 1488312467,
   *     "txid": "da7301d5423efa09fabacb720002e978d114ff2db6a1546f8b820644a1b96208",
   *     "type": "pool"
   *   }]
   * }
   *
   */
  public function get_transfers($input_types = ['all'], $account_index = 0, $subaddr_indices = '', $min_height = 0, $max_height = 4206931337)
  {
    if (is_string($input_types)) { // If user is using old method
        $params = array('subaddr_indices' => $subaddr_indices, 'min_height' => $min_height, 'max_height' => $max_height);
      if (is_bool($account_index)) { // If user passed eg. get_transfers('in', true)
        $params['account_index'] = 0;
        $params[$input_types] = $account_index; // $params = array($input_type => $input_value);
      } else { // If user passed eg. get_transfers('in')
        $params['account_index'] = $account_index;
        $params[$input_types] = true;
      }
    } else {
      if (is_object($input_types)) { // Parameters passed in as object/dictionary
        $params = $input_types;

        if (array_key_exists('input_types', $params)) {
          $input_types = $params['input_types'];
        } else {
          $input_types = ['all'];
        }
        if (array_key_exists('account_index', $params)) {
          $account_index = $params['account_index'];
        }
        if (array_key_exists('subaddr_indices', $params)) {
          $subaddr_indices = $params['subaddr_indices'];
        }
        if (array_key_exists('min_height', $params)) {
          $min_height = $params['min_height'];
        }
        if (array_key_exists('max_height', $params)) {
          $max_height = $params['max_height'];
        }
      }

      $params = array('account_index' => $account_index, 'subaddr_indices' => $subaddr_indices, 'min_height' => $min_height, 'max_height' => $max_height);
      for ($i = 0; $i < count($input_types); $i++) {
        $params[$input_types[$i]] = true;
      }
    }

    if (array_key_exists('all', $params)) {
      unset($params['all']);
      $params['in'] = true;
      $params['out'] = true;
      $params['pending'] = true;
      $params['failed'] = true;
      $params['pool'] = true;
    }

    if (($min_height || $max_height) && $max_height != 4206931337) {
      $params['filter_by_height'] = true;
    }

    return $this->_run('get_transfers', $params);
  }

  /**
   *
   * Look up transaction by transaction ID
   *
   * @param  string  $txid           Transaction ID to look up
   * @param  string  $account_index  Index of account to query  (optional)
   *
   * @return object  Example: {
   *   "transfer": {
   *     "amount": 10000000000000,
   *     "fee": 0,
   *     "height": 1316388,
   *     "note": "",
   *     "payment_id": "0000000000000000",
   *     "timestamp": 1495539310,
   *     "txid": "f2d33ba969a09941c6671e6dfe7e9456e5f686eca72c1a94a3e63ac6d7f27baf",
   *     "type": "in"
   *   }
   * }
   *
   */
  public function get_transfer_by_txid($txid, $account_index = 0)
  {
    $params = array('txid' => $txid, 'account_index' => $account_index);
    return $this->_run('get_transfer_by_txid', $params);
  }

  /**
   *
   * Sign a string
   *
   * @param  string  $data  Data to sign
   *
   * @return object  Example: {
   *   "signature": "SigV1Xp61ZkGguxSCHpkYEVw9eaWfRfSoAf36PCsSCApx4DUrKWHEqM9CdNwjeuhJii6LHDVDFxvTPijFsj3L8NDQp1TV"
   * }
   *
   */
  public function sign($data)
  {
    $params = array('string' => $data);
    return $this->_run('sign', $params);
  }

  /**
   *
   * Verify a signature
   *
   * @param  string   $data       Signed data
   * @param  string   $address    Address that signed data
   * @param  string   $signature  Signature to verify
   *
   * @return object  Example: {
   *   "good": true
   * }
   *
   */
  public function verify($data, $address, $signature)
  {
    $params = array('data' => $data, 'address' => $address, 'signature' => $signature);
    return $this->_run('verify', $params);
  }

  /**
   *
   * Export an array of signed key images
   *
   * @param  none
   *
   * @return array  Example: {
   *   // TODO example
   * }
   *
   */
  public function export_key_images()
  {
    return $this->_run('export_key_images');
  }

  /**
   *
   * Import a signed set of key images
   *
   * @param  array   $signed_key_images  Array of signed key images
   *
   * @return object  Example: {
   *   // TODO example
   *   height: ,
   *   spent: ,
   *   unspent:
   * }
   *
   */
  public function import_key_images($signed_key_images)
  {
    $params = array('signed_key_images' => $signed_key_images);
    return $this->_run('import_key_images', $params);
  }

  /**
   *
   * Create a payment URI using the official URI specification
   *
   * @param  string  $address         Address to receive fuids
   * @param  string  $amount          Amount of monero to request
   * @param  string  $payment_id      Payment ID                   (optional)
   * @param  string  $recipient_name  Name of recipient            (optional)
   * @param  string  $tx_description  Payment description          (optional)
   *
   * @return object  Example: {
   *   // TODO example
   * }
   *
   */
  public function make_uri($address, $amount, $payment_id = null, $recipient_name = null, $tx_description = null)
  {
    $params = array('address' => $address, 'amount' => $this->_transform($amount), 'payment_id' => $payment_id, 'recipient_name' => $recipient_name, 'tx_description' => $tx_description);
    return $this->_run('make_uri', $params);
  }

  /**
   *
   * Parse a payment URI
   *
   * @param  string  $uri  Payment URI
   *
   * @return object  Example: {
   *   "uri": {
   *     "address": "44AFFq5kSiGBoZ4NMDwYtN18obc8AemS33DBLWs3H7otXft3XjrpDtQGv7SqSsaBYBb98uNbr2VBBEt7f2wfn3RVGQBEP3A",
   *     "amount": 10,
   *     "payment_id": "0123456789abcdef0123456789abcdef0123456789abcdef0123456789abcdef",
   *     "recipient_name": "Monero Project donation address",
   *     "tx_description": "Testing out the make_uri function"
   *   }
   * }
   *
   */
  public function parse_uri($uri)
  {
    $params = array('uri' => $uri);
    return $this->_run('parse_uri', $params);
  }

  /**
   *
   * Look up address book entries
   *
   * @param  array   $entries  Array of address book entry indices to look up
   *
   * @return object  Example: {
   *   // TODO example
   * }
   *
   */
  public function get_address_book($entries)
  {
    $params = array('entries' => $entries);
    return $this->_run('get_address_book', $params);
  }

  /**
   *
   * Add entry to the address book
   *
   * @param  string  $address      Address to add to address book
   * @param  string  $payment_id   Payment ID to use with address in address book  (optional)
   * @param  string  $description  Description of address                          (optional)
   *
   * @return object  Example: {
   *   // TODO example
   * }
   *
   */
  public function add_address_book($address, $payment_id, $description)
  {
    $params = array('address' => $address, 'payment_id' => $payment_id, 'description' => $description);
    return $this->_run('add_address_book', $params);
  }

  /**
   *
   * Delete an entry from the address book
   *
   * @param  array   $index  Index of the address book entry to remove
   *
   * @return none
   *
   */
  public function delete_address_book($index)
  {
    $params = array('index' => $index);
    return $this->_run('delete_address_book', $params);
  }

  /**
   *
   * Rescan the blockchain for spent outputs
   *
   */
  public function rescan_spent()
  {
    return $this->_run('rescan_spent');
  }

  /**
   *
   * Start mining
   *
   * @param  number   $threads_count         Number of threads with which to mine
   * @param  boolean  $do_background_mining  Mine in backgound?
   * @param  boolean  $ignore_battery        Ignore battery?
   *
   * @return none
   *
   */
  public function start_mining($threads_count, $do_background_mining, $ignore_battery)
  {
    $params = array('threads_count' => $threads_count, 'do_background_mining' => $do_background_mining, 'ignore_battery' => $ignore_battery);
    return $this->_run('start_mining', $params);
  }

  /**
   *
   * Stop mining
   *
   * @param  none
   *
   * @return none
   *
   */
  public function stop_mining()
  {
    return $this->_run('stop_mining');
  }

  /**
   *
   * Look up a list of available languages for your wallet's seed
   *
   * @param  none
   *
   * @return object  Example: {
   *   // TODO example
   * }
   *
   */
  public function get_languages()
  {
    return $this->_run('get_languages');
  }

  /**
   *
   * Create a new wallet
   *
   * @param  string  $filename  Filename of new wallet to create
   * @param  string  $password  Password of new wallet to create
   * @param  string  $language  Language of new wallet to create
   *
   * @return none
   *
   */
  public function create_wallet($filename = 'monero_wallet', $password = null, $language = 'English')
  {
    $params = array('filename' => $filename, 'password' => $password, 'language' => $language);
    return $this->_run('create_wallet', $params);
  }

  /**
   *
   * Open a wallet
   *
   * @param  string  $filename  Filename of wallet to open
   * @param  string  $password  Password of wallet to open
   *
   * @return none
   *
   */
  public function open_wallet($filename = 'monero_wallet', $password = null)
  {
    $params = array('filename' => $filename, 'password' => $password);
    return $this->_run('open_wallet', $params);
  }

  /**
   *
   * Check if wallet is multisig
   *
   * @param  none
   *
   * @return object  Example: (non-multisignature wallet) {
   *   "multisig": ,
   *   "ready": ,
   *   "threshold": 0,
   *   "total": 0
   * } // TODO multisig wallet example
   *
   */
  public function is_multisig()
  {
    return $this->_run('is_multisig');
  }

  /**
   *
   * Create information needed to create a multisignature wallet
   *
   * @param  none
   *
   * @return object  Example: {
   *   "multisig_info": "MultisigV1WBnkPKszceUBriuPZ6zoDsU6RYJuzQTiwUqE5gYSAD1yGTz85vqZGetawVvioaZB5cL86kYkVJmKbXvNrvEz7o5kibr7tHtenngGUSK4FgKbKhKSZxVXRYjMRKEdkcbwFBaSbsBZxJFFVYwLUrtGccSihta3F4GJfYzbPMveCFyT53oK"
   * }
   *
   */
  public function prepare_multisig()
  {
    return $this->_run('prepare_multisig');
  }

  /**
   *
   * Create a multisignature wallet
   *
   * @param  string  $multisig_info  Multisignature information (from eg. prepare_multisig)
   * @param  string  $threshold      Threshold required to spend from multisignature wallet
   * @param  string  $password       Passphrase to apply to multisignature wallet
   *
   * @return object  Example: {
   *   // TODO example
   * }
   *
   */
  public function make_multisig($multisig_info, $threshold, $password = '')
  {
    $params = array('multisig_info' => $multisig_info, 'threshold' => $threshold, 'password' => $password);
    return $this->_run('make_multisig', $params);
  }

  /**
   *
   * Export multisignature information
   *
   * @param  none
   *
   * @return object  Example: {
   *   // TODO example
   * }
   *
   */
  public function export_multisig_info()
  {
    return $this->_run('export_multisig_info');
  }

  /**
   *
   * Import mutlisignature information
   *
   * @param  string  $info  Multisignature info (from eg. prepare_multisig)
   *
   * @return   Example: {
   *   // TODO example
   * }
   *
   */
  public function import_multisig_info($info)
  {
    $params = array('info' => $info);
    return $this->_run('import_multisig_info', $params);
  }

  /**
   *
   * Finalize a multisignature wallet
   *
   * @param  string  $multisig_info  Multisignature info (from eg. prepare_multisig)
   * @param  string  $password       Multisignature info (from eg. prepare_multisig)
   *
   * @return   Example: {
   *   // TODO example
   * }
   *
   */
  public function finalize_multisig($multisig_info, $password = '')
  {
    $params = array('multisig_info' => $multisig_info, 'password' => $password);
    return $this->_run('finalize_multisig', $params);
  }

  /**
   *
   * Sign a multisignature transaction
   *
   * @param  string  $tx_data_hex  Blob of transaction to sign
   *
   * @return object  Example: {
   *   // TODO example
   * }
   *
   */
  public function sign_multisig($tx_data_hex)
  {
    $params = array('tx_data_hex' => $tx_data_hex);
    return $this->_run('sign_multisig', $params);
  }

  /**
   *
   * Submit (relay) a multisignature transaction
   *
   * @param  string  $tx_data_hex  Blob of transaction to submit
   *
   * @return   Example: {
   *   // TODO example
   * }
   *
   */
  public function submit_multisig($tx_data_hex)
  {
    $params = array('tx_data_hex' => $tx_data_hex);
    return $this->_run('submit_multisig', $params);
  }

<<<<<<< HEAD
}
=======
    /**
     * @return jsonRPCClient
     */
    public function getClient()
    {
        return $this->client;
    }
}

?>
>>>>>>> 3487fc6d
<|MERGE_RESOLUTION|>--- conflicted
+++ resolved
@@ -1748,9 +1748,6 @@
     return $this->_run('submit_multisig', $params);
   }
 
-<<<<<<< HEAD
-}
-=======
     /**
      * @return jsonRPCClient
      */
@@ -1758,7 +1755,4 @@
     {
         return $this->client;
     }
-}
-
-?>
->>>>>>> 3487fc6d
+}