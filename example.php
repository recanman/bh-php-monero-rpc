<?php

<<<<<<< HEAD
// Make sure to display all errors 
ini_set('display_errors', 1); 
ini_set('display_startup_errors', 1); 
error_reporting(E_ALL); 
=======
// Make sure to display all errors
ini_set('display_errors', 1);
ini_set('display_startup_errors', 1);
error_reporting(E_ALL);
>>>>>>> 98dd90d3

require_once('src/jsonRPCClient.php');
require_once('src/daemonRPC.php');

<<<<<<< HEAD
$daemonRPC = new daemonRPC('127.0.0.1', '28081'); // Change to match your daemon (monerod) IP address and port; 18081 is the default port for mainnet, 28081 for testnet
=======
$daemonRPC = new daemonRPC('127.0.0.1', '18081'); // Change to match your daemon (monerod) IP address and port
>>>>>>> 98dd90d3
$getblockcount = $daemonRPC->getblockcount();
$on_getblockhash = $daemonRPC->on_getblockhash(42069);
// $getblocktemplate = $daemonRPC->getblocktemplate('9sZABNdyWspcpsCPma1eUD5yM3efTHfsiCx3qB8RDYH9UFST4aj34s5Ygz69zxh8vEBCCqgxEZxBAEC4pyGkN4JEPmUWrxn', 60);
// $submitblock = $daemonRPC->submitblock($block_blob);
$getlastblockheader = $daemonRPC->getlastblockheader();
// $getblockheaderbyhash = $daemonRPC->getblockheaderbyhash('fc7ba2a76071f609e39517dc0388a77f3e27cc2f98c8e933918121b729ee6f27');
// $getblockheaderbyheight = $daemonRPC->getblockheaderbyheight(696969);
// $getblock_by_hash = $daemonRPC->getblock_by_hash('fc7ba2a76071f609e39517dc0388a77f3e27cc2f98c8e933918121b729ee6f27');
// $getblock_by_height = $daemonRPC->getblock_by_height(696969);
$get_connections = $daemonRPC->get_connections();
$get_info = $daemonRPC->get_info();
// $hardfork_info = $daemonRPC->hardfork_info();
<<<<<<< HEAD
// $setbans = $daemonRPC->setbans($ip);
// $getbans = $daemonRPC->getbans();

require_once('src/walletRPC.php');

$walletRPC = new walletRPC('127.0.0.1', '28080'); // Change to match your wallet (monero-wallet-rpc) IP address and port; 18080 is the default port for mainnet, 28080 for testnet
// $create_wallet = $walletRPC->create_wallet();
$open_wallet = $walletRPC->open_wallet();
$getaddress = $walletRPC->getaddress();
$getbalance = $walletRPC->getbalance();
// $getheight = $walletRPC->getheight();
// $transfer = $walletRPC->transfer(1, '9sZABNdyWspcpsCPma1eUD5yM3efTHfsiCx3qB8RDYH9UFST4aj34s5Ygz69zxh8vEBCCqgxEZxBAEC4pyGkN4JEPmUWrxn'); // First account generated from mnemonic 'gang dying lipstick wonders howls begun uptight humid thirsty irony adept umpire dusted update grunt water iceberg timber aloof fudge rift clue umpire venomous thirsty'
// $transfer = $walletRPC->transfer(['address' => '9sZABNdyWspcpsCPma1eUD5yM3efTHfsiCx3qB8RDYH9UFST4aj34s5Ygz69zxh8vEBCCqgxEZxBAEC4pyGkN4JEPmUWrxn', 'amount' => 1, 'priority' => 1]); // Passing parameters in as array
// $transfer = $walletRPC->transfer(['destinations' => ['amount' => 1, 'address' => '9sZABNdyWspcpsCPma1eUD5yM3efTHfsiCx3qB8RDYH9UFST4aj34s5Ygz69zxh8vEBCCqgxEZxBAEC4pyGkN4JEPmUWrxn', 'amount' => 2, 'address' => 'BhASuWq4HcBL1KAwt4wMBDhkpwseFe6pNaq5DWQnMwjBaFL8isMZzcEfcF7x6Vqgz9EBY66g5UBrueRFLCESojoaHaTPsjh'], 'priority' => 1]); // Multiple payments in one transaction
// $sweep_all = $walletRPC->sweep_all('9sZABNdyWspcpsCPma1eUD5yM3efTHfsiCx3qB8RDYH9UFST4aj34s5Ygz69zxh8vEBCCqgxEZxBAEC4pyGkN4JEPmUWrxn');
// $sweep_all = $walletRPC->sweep_all(['address' => '9sZABNdyWspcpsCPma1eUD5yM3efTHfsiCx3qB8RDYH9UFST4aj34s5Ygz69zxh8vEBCCqgxEZxBAEC4pyGkN4JEPmUWrxn', 'priority' => 1]);
// $get_transfers = $walletRPC->get_transfers('in', true);
// $incoming_transfers = $walletRPC->incoming_transfers('all');
// $mnemonic = $walletRPC->mnemonic();
=======
>>>>>>> 98dd90d3

?>
<html>
  <body>
    <h1><a href="https://github.com/monero-integrations/monerophp">MoneroPHP</a></h1>   
    <p>MoneroPHP was developed by <a href="https://github.com/serhack">SerHack</a> and the <a href="https://github.com/monero-integrations/monerophp/graphs/contributors">Monero-Integrations team</a>! Please report any issues or request additional features at <a href="https://github.com/monero-integrations/monerophp/issues">github.com/monero-integrations/monerophp</a>.</p>

    <h2><tt>daemonRPC.php</tt> example</h2>
    <p><i>Note: not all methods shown, nor all results from each method.</i></p>
    <dl>
      <dt><tt>getblockcount()</tt></dt>
      <dd>
        <p>Status: <tt><?php echo $getblockcount['status']; ?></tt></p>
        <p>Height: <tt><?php echo $getblockcount['count']; ?></tt></p>
      </dd>
      <dt><tt>on_getblockhash(42069)</tt></dt>
      <dd>
        <p>Block hash: <tt><?php echo $on_getblockhash; ?></tt></p>
      </dd>
      <dt><tt>getlastblockheader()</tt></dt>
      <dd>
        <p>Current block hash: <tt><?php echo $getlastblockheader['block_header']['hash']; ?></tt></p>
        <p>Previous block hash: <tt><?php echo $getlastblockheader['block_header']['prev_hash']; ?></tt></p>
      </dd>
      <dt><tt>get_connections()</tt></dt>
      <dd>
        <p>Connections: <?php echo count($get_connections['connections']); ?></p>
        <?php foreach ($get_connections['connections'] as $peer) { echo '<p><tt>' . $peer['address'] . ' (' . ( $peer['height'] == $getblockcount['count'] ? 'synced' : ( $peer['height'] > $getblockcount['count'] ? 'ahead; syncing' : 'behind; syncing') ). ')</tt></p>'; } ?>
      </dd>
      <dt><tt>get_info()</tt></dt>
      <dd>
        <p>Difficulty: <tt><?php echo $get_info['difficulty']; ?></tt></p>
        <p>Cumulative difficulty: <tt><?php echo $get_info['cumulative_difficulty']; ?></tt></p>
      </dd>
    </dl>
<<<<<<< HEAD
    <h2><tt>walletRPC.php</tt> example</h2>
    <p><i>Note: not all methods shown, nor all results from each method.</i></p>
    <dl>
      <dt><tt>getaddress()</tt></dt>
      <dd>
        <?php foreach ($getaddress['addresses'] as $account) { echo '<p>' . $account['label'] . ': <tt>' . $account['address'] . '</tt></p>'; } ?>
      </dd>
      <dt><tt>getbalance()</tt></dt>
      <dd>
        <p>Balance: <tt><?php echo $getbalance['balance'] / pow(10, 12); ?></tt></p>
        <p>Unlocked balance: <tt><?php echo $getbalance['unlocked_balance'] / pow(10, 12); ?></tt></p>
      </dd>
    </dl>
=======
>>>>>>> 98dd90d3
  </body>
  <!-- ignore the code below, it's just CSS styling -->
  <head>
    <style>
      body {
        color: #fff;
        background: #000;
        font-family: -apple-system, BlinkMacSystemFont, "Segoe UI", Roboto, Oxygen-Sans, Ubuntu, Cantarell, "Helvetica Neue", Helvetica, Arial, sans-serif;
      }

      a, a:active, a:hover, a:visited {
        text-decoration: none;
        display: inline-block;
        position: relative;
        color: #ff6600;
      }
      a::after {
        content: '';
        position: absolute;
        width: 100%;
        transform: scaleX(0);
        height: 2px;
        bottom: 0;
        left: 0;
        background-color: #ff6600;
        transform-origin: bottom right;
        transition: transform 0.25s ease-out;
      }
      a:hover::after {
        transform: scaleX(1);
        transform-origin: bottom left;
      }

      dt tt {
        padding: 0.42em;
        background: #4c4c4c;
        text-shadow: 1px 1px 0px #000;
      }
      dd tt {
        font-size: 14px;
      }
    </style>
  </head>
</html>
 <|MERGE_RESOLUTION|>--- conflicted
+++ resolved
@@ -1,25 +1,14 @@
 <?php
 
-<<<<<<< HEAD
-// Make sure to display all errors 
-ini_set('display_errors', 1); 
-ini_set('display_startup_errors', 1); 
-error_reporting(E_ALL); 
-=======
 // Make sure to display all errors
 ini_set('display_errors', 1);
 ini_set('display_startup_errors', 1);
 error_reporting(E_ALL);
->>>>>>> 98dd90d3
 
 require_once('src/jsonRPCClient.php');
 require_once('src/daemonRPC.php');
 
-<<<<<<< HEAD
 $daemonRPC = new daemonRPC('127.0.0.1', '28081'); // Change to match your daemon (monerod) IP address and port; 18081 is the default port for mainnet, 28081 for testnet
-=======
-$daemonRPC = new daemonRPC('127.0.0.1', '18081'); // Change to match your daemon (monerod) IP address and port
->>>>>>> 98dd90d3
 $getblockcount = $daemonRPC->getblockcount();
 $on_getblockhash = $daemonRPC->on_getblockhash(42069);
 // $getblocktemplate = $daemonRPC->getblocktemplate('9sZABNdyWspcpsCPma1eUD5yM3efTHfsiCx3qB8RDYH9UFST4aj34s5Ygz69zxh8vEBCCqgxEZxBAEC4pyGkN4JEPmUWrxn', 60);
@@ -32,8 +21,7 @@
 $get_connections = $daemonRPC->get_connections();
 $get_info = $daemonRPC->get_info();
 // $hardfork_info = $daemonRPC->hardfork_info();
-<<<<<<< HEAD
-// $setbans = $daemonRPC->setbans($ip);
+// $setbans = $daemonRPC->setbans('8.8.8.8');
 // $getbans = $daemonRPC->getbans();
 
 require_once('src/walletRPC.php');
@@ -52,8 +40,6 @@
 // $get_transfers = $walletRPC->get_transfers('in', true);
 // $incoming_transfers = $walletRPC->incoming_transfers('all');
 // $mnemonic = $walletRPC->mnemonic();
-=======
->>>>>>> 98dd90d3
 
 ?>
 <html>
@@ -89,7 +75,6 @@
         <p>Cumulative difficulty: <tt><?php echo $get_info['cumulative_difficulty']; ?></tt></p>
       </dd>
     </dl>
-<<<<<<< HEAD
     <h2><tt>walletRPC.php</tt> example</h2>
     <p><i>Note: not all methods shown, nor all results from each method.</i></p>
     <dl>
@@ -103,8 +88,6 @@
         <p>Unlocked balance: <tt><?php echo $getbalance['unlocked_balance'] / pow(10, 12); ?></tt></p>
       </dd>
     </dl>
-=======
->>>>>>> 98dd90d3
   </body>
   <!-- ignore the code below, it's just CSS styling -->
   <head>
